#!/usr/bin/env python3
# -*- coding: utf-8 -*-
"""
Functions for estimating the precision matrix based on the covariance of
either the residuals (temporal based precision matrix) or of the measurements
(instance based precision matrix)
"""

from collections.abc import Iterable
import numpy as np
from rsatoolbox.data import average_dataset_by
from rsatoolbox.util.data_utils import get_unique_inverse
from scipy.linalg import sqrtm


def _check_demean(matrix):
    """
    checks that an input has 2 or 3 dimensions and subtracts the mean.
    returns a 2D matrix for covariance/precision computation and the
    degrees of freedom

    Args:
        matrix (np.ndarray):
            n_conditions x n_channels

    Returns:
        numpy.ndarray:
            demeaned matrix

    """
    assert isinstance(matrix, np.ndarray), "input must be ndarray"
    if matrix.ndim in [1, 2]:
        matrix = matrix - np.mean(matrix, axis=0, keepdims=True)
        dof = matrix.shape[0] - 1
    elif matrix.ndim == 3:
        matrix -= np.mean(matrix, axis=2, keepdims=True)
        dof = (matrix.shape[0] - 1) * matrix.shape[2]
        matrix = matrix.transpose(0, 2, 1).reshape(
            matrix.shape[0] * matrix.shape[2], matrix.shape[1])
    else:
        raise ValueError('Matrix for covariance estimation has wrong # of dimensions!')
    return matrix, dof


def _estimate_covariance(matrix, dof, method):
    """ calls the right covariance estimation function based on the ""method" argument

    Args:
        matrix (np.ndarray):
            n_conditions x n_channels

        dof (int):
            degrees of freedom

        method (string):
            which estimator to use

    Returns:
        numpy.ndarray, numpy.ndarray:
            cov_mat: n_channels x n_channels sample covariance matrix

    """
    matrix, dof_nat = _check_demean(matrix)
    if dof is None:
        dof = dof_nat
    # calculate sample covariance matrix s
    if method == 'shrinkage_eye':
        cov_mat = _covariance_eye(matrix, dof)
    elif method == 'shrinkage_diag':
        cov_mat = _covariance_diag(matrix, dof)
    elif method == 'diag':
        cov_mat = _variance(matrix, dof)
    elif method == 'full':
        cov_mat = _covariance_full(matrix, dof)
    return cov_mat


def _variance(matrix, dof):
    """
    returns the vector of variances per measurement channel.
    The formula used here implies that the mean was already removed.

    Args:
        matrix (np.ndarray):
            n_conditions x n_channels

    Returns:
        numpy.ndarray:
            variance vector

    """
    return np.diag(np.einsum('ij, ij-> j', matrix, matrix) / dof)


def _covariance_full(matrix, dof):
    """
    computes the sample covariance matrix from a 2d-array.
    matrix should be demeaned before!

    Args:
        matrix (np.ndarray):
            n_conditions x n_channels

    Returns:
        numpy.ndarray, numpy.ndarray:
            s_mean: n_channels x n_channels sample covariance matrix

    """
    return np.einsum('ij, ik-> jk', matrix, matrix, optimize=True) / dof


def _covariance_eye(matrix, dof):
    """
    computes the sample covariance matrix from a 2d-array.
    matrix should be demeaned before!

    Computes an optimal shrinkage estimate of a sample covariance matrix
    as described by the following publication:

    Ledoit and Wolfe (2004): "A well-conditioned
    estimator for large-dimensional covariance matrices"

    Args:
        matrix (np.ndarray):
            n_conditions x n_channels

    Returns:
        numpy.ndarray, numpy.ndarray:
            s_mean: n_channels x n_channels sample covariance matrix

            xt_x:
            Einstein summation form of the matrix product
            of the 2d-array with itself

    """
    s_sum = np.zeros((matrix.shape[1], matrix.shape[1]))
    s2_sum = np.zeros((matrix.shape[1], matrix.shape[1]))
    for m_line in matrix:
        xt_x = np.outer(m_line, m_line)
        s_sum += xt_x
        s2_sum += xt_x ** 2
    s = s_sum / matrix.shape[0]
    b2 = np.sum(s2_sum / matrix.shape[0] - s * s) / matrix.shape[0]
    # calculate the scalar estimators to find the optimal shrinkage:
    # m, d^2, b^2 as in Ledoit & Wolfe paper
    m = np.sum(np.diag(s)) / s.shape[0]
    d2 = np.sum((s - m * np.eye(s.shape[0])) ** 2)
    b2 = min(d2, b2)
    # shrink covariance matrix
    s_shrink = b2 / d2 * m * np.eye(s.shape[0]) \
               + (d2 - b2) / d2 * s
    # correction for degrees of freedom
    s_shrink = s_shrink * matrix.shape[0] / dof
    return s_shrink


<<<<<<< HEAD
def _covariance_diag(matrix, dof, mem_threshold=(10 ** 9) / 8):
=======
def _covariance_diag(matrix, dof):
>>>>>>> 688a6778
    """
    computes the sample covariance matrix from a 2d-array.
    matrix should be demeaned before!

    Computes an optimal shrinkage estimate of a sample covariance matrix
    as described by the following publication:

    Schäfer, J., & Strimmer, K. (2005). "A Shrinkage Approach to Large-Scale
    Covariance Matrix Estimation and Implications for Functional Genomics.""

    Args:
        matrix (np.ndarray):
            n_conditions x n_channels

    Returns:
        numpy.ndarray, numpy.ndarray:
            s_mean: n_channels x n_channels sample covariance matrix

            xt_x:
            Einstein summation form of the matrix product
            of the 2d-array with itself

    """
    s_sum = np.zeros((matrix.shape[1], matrix.shape[1]))
    s2_sum = np.zeros((matrix.shape[1], matrix.shape[1]))
    for m_line in matrix:
        xt_x = np.outer(m_line, m_line)
        s_sum += xt_x
        s2_sum += xt_x ** 2
    s = s_sum / dof
    var = np.diag(s)
    std = np.sqrt(var)
    s_mean = s_sum / np.expand_dims(std, 0) / np.expand_dims(std, 1) / (matrix.shape[0] - 1)
    s2_mean = s2_sum / np.expand_dims(var, 0) / np.expand_dims(var, 1) / (matrix.shape[0] - 1)
    var_hat = matrix.shape[0] / dof ** 2 \
              * (s2_mean - s_mean ** 2)
    mask = ~np.eye(s.shape[0], dtype=bool)
    lamb = np.sum(var_hat[mask]) / np.sum(s_mean[mask] ** 2)
    lamb = max(min(lamb, 1), 0)
    scaling = np.eye(s.shape[0]) + (1 - lamb) * mask
    s_shrink = s * scaling
    return s_shrink


def cov_from_residuals(residuals, dof=None, method='shrinkage_diag'):
    """
    Estimates a covariance matrix from measurements. Allows for shrinkage estimates.
    Use 'method' to choose which estimation method is used.

    Args:
        residuals(numpy.ndarray or list of these): n_residuals x n_channels
            matrix of residuals
        dof(int or list of int): degrees of freedom for covariance estimation
            defaults to n_res - 1, should be corrected for the number
            of regressors in a GLM if applicable.
        method(str): which estimate to use:
            'diag': provides a diagonal matrix, i.e. univariate noise normalizer
            'full': computes the sample covariance without shrinkage
            'shrinkage_eye': shrinks the data covariance towards a multiple of the identity.
            'shrinkage_diag': shrinks the covariance matrix towards the diagonal covariance matrix.

    Returns:
        numpy.ndarray (or list): sigma_p: covariance matrix over channels

    """
    if not isinstance(residuals, np.ndarray) or len(residuals.shape) > 2:
        cov_mat = []
        for i, residual in enumerate(residuals):
            if dof is None:
                cov_mat.append(cov_from_residuals(
                    residual, method=method))
            elif isinstance(dof, Iterable):
                cov_mat.append(cov_from_residuals(
                    residuals, method=method, dof=dof[i]))
            else:
                cov_mat.append(cov_from_residuals(
                    residual, method=method, dof=dof))
    else:
        cov_mat = _estimate_covariance(residuals, dof, method)
    return cov_mat


def prec_from_residuals(residuals, dof=None, method='shrinkage_diag'):
    """
    Estimates the covariance matrix from residuals and finds its multiplicative
    inverse (= the precision matrix)
    Use 'method' to choose which estimation method is used.

    Args:
        residuals(numpy.ndarray or list of these): n_residuals x n_channels
            matrix of residuals
        dof(int or list of int): degrees of freedom for covariance estimation
            defaults to n_res - 1, should be corrected for the number
            of regressors in a GLM if applicable.
        method(str): which estimate to use:
            'diag': provides a diagonal matrix, i.e. univariate noise normalizer
            'full': computes the sample covariance without shrinkage
            'shrinkage_eye': shrinks the data covariance towards a multiple of the identity.
            'shrinkage_diag': shrinks the covariance matrix towards the diagonal covariance matrix.

    Returns:
        numpy.ndarray (or list): sigma_p: precision matrix over channels

    """
    cov = cov_from_residuals(residuals=residuals, dof=dof, method=method)
    if not isinstance(cov, np.ndarray):
        prec = [None] * len(cov)
        for i, cov_i in enumerate(cov):
            prec[i] = np.linalg.inv(cov_i)
    elif len(cov.shape) > 2:
        prec = np.zeros(cov.shape)
        for i, cov_i in enumerate(cov):
            prec[i] = np.linalg.inv(cov_i)
    else:
        prec = np.linalg.inv(cov)
    return prec


def cov_from_measurements(dataset, obs_desc, dof=None, method='shrinkage_diag'):
    """
    Estimates a covariance matrix from measurements. Allows for shrinkage estimates.
    Use 'method' to choose which estimation method is used.

    Args:
        dataset(data.Dataset):
            rsatoolbox Dataset object
        dof(int or list of int): degrees of freedom for covariance estimation
            defaults to n_res - 1, should be corrected for the number
            of regressors in a GLM if applicable.
        method(str): which estimate to use:
            'diag': provides a diagonal matrix, i.e. univariate noise normalizer
            'full': computes the sample covariance without shrinkage
            'shrinkage_eye': shrinks the data covariance towards a multiple of the identity.
            'shrinkage_diag': shrinks the covariance matrix towards the diagonal covariance matrix.

    Returns:
        numpy.ndarray (or list): sigma_p: covariance matrix over channels

    """
    if isinstance(dataset, Iterable):
        cov_mat = []
        for i, dat in enumerate(dataset):
            if dof is None:
                cov_mat.append(cov_from_unbalanced(
                    dat, obs_desc=obs_desc, method=method))
            elif isinstance(dof, Iterable):
                cov_mat.append(cov_from_unbalanced(
                    dat, obs_desc=obs_desc, method=method, dof=dof[i]))
            else:
                cov_mat.append(cov_from_unbalanced(
                    dat, obs_desc=obs_desc, method=method, dof=dof))
    else:
        assert "Dataset" in str(type(dataset)), "Provided object is not a dataset"
        assert obs_desc in dataset.obs_descriptors.keys(), \
            "obs_desc not contained in the dataset's obs_descriptors"
        tensor, _ = dataset.get_measurements_tensor(obs_desc)
        # calculate sample covariance matrix s
        cov_mat = _estimate_covariance(tensor, dof, method)
    return cov_mat


def prec_from_measurements(dataset, obs_desc, dof=None, method='shrinkage_diag'):
    """
    Estimates the covariance matrix from measurements and finds its multiplicative
    inverse (= the precision matrix)
    Use 'method' to choose which estimation method is used.

    Args:
        residuals(numpy.ndarray or list of these): n_residuals x n_channels
            matrix of residuals
        dof(int or list of int): degrees of freedom for covariance estimation
            defaults to n_res - 1, should be corrected for the number
            of regressors in a GLM if applicable.
        method(str): which estimate to use:
            'diag': provides a diagonal matrix, i.e. univariate noise normalizer
            'full': computes the sample covariance without shrinkage
            'shrinkage_eye': shrinks the data covariance towards a multiple of the identity.
            'shrinkage_diag': shrinks the covariance matrix towards the diagonal covariance matrix.

    Returns:
        numpy.ndarray (or list): sigma_p: precision matrix over channels

    """
    cov = cov_from_measurements(dataset, obs_desc, dof=dof, method=method)
    if not isinstance(cov, np.ndarray):
        prec = [None] * len(cov)
        for i, cov_i in enumerate(cov):
            prec[i] = np.linalg.inv(cov_i)
    elif len(cov.shape) > 2:
        prec = np.zeros(cov.shape)
        for i, cov_i in enumerate(cov):
            prec[i] = np.linalg.inv(cov_i)
    else:
        prec = np.linalg.inv(cov)
    return prec


def cov_from_unbalanced(dataset, obs_desc, dof=None, method='shrinkage_diag'):
    """
    Estimates a covariance matrix from an unbalanced dataset, i.e. from a
    dataset that contains different numbers of samples for different
    stimuli.

    Args:
        dataset(data.Dataset):
            rsatoolbox Dataset object
        dof(int or list of int): degrees of freedom for covariance estimation
            defaults to n_measurements - n_stimuli, should be corrected
            if this is not the case
        method(str): which estimate to use:
            'diag': provides a diagonal matrix, i.e. univariate noise normalizer
            'full': computes the sample covariance without shrinkage
            'shrinkage_eye': shrinks the data covariance towards a multiple of the identity.
            'shrinkage_diag': shrinks the covariance matrix towards the diagonal covariance matrix.

    Returns:
        numpy.ndarray (or list): sigma_p: covariance matrix over channels

    """
    if isinstance(dataset, Iterable):
        cov_mat = []
        for i, dat in enumerate(dataset):
            if dof is None:
                cov_mat.append(cov_from_unbalanced(
                    dat, obs_desc=obs_desc, method=method))
            elif isinstance(dof, Iterable):
                cov_mat.append(cov_from_unbalanced(
                    dat, obs_desc=obs_desc, method=method, dof=dof[i]))
            else:
                cov_mat.append(cov_from_unbalanced(
                    dat, obs_desc=obs_desc, method=method, dof=dof))
    else:
        assert "Dataset" in str(type(dataset)), "Provided object is not a dataset"
        assert obs_desc in dataset.obs_descriptors.keys(), \
            "obs_desc not contained in the dataset's obs_descriptors"
        matrix = dataset.measurements.copy()
        means, values, _ = average_dataset_by(dataset, obs_desc)
        values, inverse = get_unique_inverse(dataset.obs_descriptors[obs_desc])
        matrix -= means[inverse]
        # calculate sample covariance matrix s
        if dof is None:
            dof = matrix.shape[0] - len(values)
        cov_mat = _estimate_covariance(matrix, dof, method)
    return cov_mat


def prec_from_unbalanced(dataset, obs_desc, dof=None, method='shrinkage_diag'):
    """
    Estimates the covariance matrix from measurements and finds its multiplicative
    inverse (= the precision matrix)
    Use 'method' to choose which estimation method is used.

    Args:
        residuals(numpy.ndarray or list of these): n_residuals x n_channels
            matrix of residuals
        dof(int or list of int): degrees of freedom for covariance estimation
            defaults to n_res - 1, should be corrected for the number
            of regressors in a GLM if applicable.
        method(str): which estimate to use:
            'diag': provides a diagonal matrix, i.e. univariate noise normalizer
            'full': computes the sample covariance without shrinkage
            'shrinkage_eye': shrinks the data covariance towards a multiple of the identity.
            'shrinkage_diag': shrinks the covariance matrix towards the diagonal covariance matrix.

    Returns:
        numpy.ndarray (or list): sigma_p: precision matrix over channels

    """
    cov = cov_from_unbalanced(dataset, obs_desc, dof=dof, method=method)
    if not isinstance(cov, np.ndarray):
        prec = [None] * len(cov)
        for i, cov_i in enumerate(cov):
            prec[i] = np.linalg.inv(cov_i)
    elif len(cov.shape) > 2:
        prec = np.zeros(cov.shape)
        for i, cov_i in enumerate(cov):
            prec[i] = np.linalg.inv(cov_i)
    else:
        prec = np.linalg.inv(cov)
    return prec


def sigmak_from_measurements(dataset, obs_desc, cv_descriptor, noise=None):
    """
    Estimates sigma_k, the matrix encoding the noise variance/covariance among the k conditions when two
    conditions are measured in the same partition (e.g., due to shared fMRI noise
    from the sluggishness of the HRF when two conditions are adjacent in time). If a noise matrix is provided,
    prewhitening is performed on the data prior to computing sigma_k (make sure to do this if using
    Mahalanobis or crossnobis distance). Assumes that sigma_k is constant across partitions, implementing
    equation 36 from Diedrichsen et al. (2016), "On the distribution of cross-validated Mahalanobis distances."

    Args:
        dataset(data.Dataset):
            rsatoolbox Dataset object
        obs_desc (String):
            descriptor defining experimental conditions
        cv_desc (String):
            descriptor defining crossvalidation folds/partitions
        noise (numpy.ndarray):
            dataset.n_channel x dataset.n_channel
            precision matrix for noise between channels
            default: identity matrix, i.e. euclidean distance

    Returns:
        numpy.ndarray: sigma_k: noise covariance matrix over conditions
            n_conditions x n_conditions

    """

    n_channels = dataset.n_channel
    if noise is None:
        noise = np.eye(n_channels)
    else:
        if noise.shape != (n_channels, n_channels):
            raise ValueError("noise must have shape n_channel x n_channel")
    noise_sqrt = sqrtm(noise)  # take matrix square root to get whitening matrix
    dataset_whitened = dataset.copy()
    dataset_whitened.measurements = dataset.measurements @ noise_sqrt

    # Compute mean patterns per condition
    U_mean, conds, _ = average_dataset_by(dataset_whitened, obs_desc)
    n_cond = len(conds)
    cv_folds = np.unique(np.array(dataset_whitened.obs_descriptors[cv_descriptor]))

    pair_counts = np.zeros((n_cond, n_cond))  # tally how many partitions each condition pair occurs in

    # Compute sigma_k per partition, then average
    sigma_ks = []

    for fold in cv_folds:
        U_fold = np.zeros(U_mean.shape) * np.nan  # fold activations
        dataset_fold = dataset_whitened.subset_obs(cv_descriptor, fold)
        dataset_fold, fold_conds, _ = average_dataset_by(dataset_fold, obs_desc)
        # Get indices mapping from subsetted conditions to full set, fill out U_fold
        inds = [np.where(conds == c)[0][0] for c in fold_conds]
        U_fold[inds, :] = dataset_fold
        sigma_k_fold = ((U_fold - U_mean) @ ((U_fold - U_mean).T))
        sigma_ks.append(sigma_k_fold)

        # Increment pair counts for all condition pairs present in this fold
        pair_counts += np.isfinite(sigma_k_fold).astype(int)

    # Finally add all sigma_ks and divide by pair counts to get average
    sigma_k = np.nansum(sigma_ks, axis=0) / (pair_counts - 1) / n_channels
    # Any pairs that never occurred together should be set to zero
    sigma_k[np.isnan(sigma_k)] = 0.0
    return sigma_k<|MERGE_RESOLUTION|>--- conflicted
+++ resolved
@@ -154,11 +154,7 @@
     return s_shrink
 
 
-<<<<<<< HEAD
-def _covariance_diag(matrix, dof, mem_threshold=(10 ** 9) / 8):
-=======
 def _covariance_diag(matrix, dof):
->>>>>>> 688a6778
     """
     computes the sample covariance matrix from a 2d-array.
     matrix should be demeaned before!
