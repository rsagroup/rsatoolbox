--- conflicted
+++ resolved
@@ -72,12 +72,7 @@
 
     """
     measurements, desc, descriptor = _parse_input(dataset, descriptor)
-<<<<<<< HEAD
-    c_matrix = pairwise_contrast_sparse(np.arange(measurements.shape[0]))
-    diff = c_matrix @ measurements
-=======
     diff = _calc_pairwise_differences(measurements)
->>>>>>> 780b459c
     rdm = np.einsum('ij,ij->i', diff, diff) / measurements.shape[1]
     rdm = RDMs(dissimilarities=np.array([rdm]),
                dissimilarity_measure='euclidean',
@@ -136,12 +131,7 @@
     """
     measurements, desc, descriptor = _parse_input(dataset, descriptor)
     noise = _check_noise(noise, dataset.n_channel)
-<<<<<<< HEAD
-    c_matrix = pairwise_contrast_sparse(np.arange(measurements.shape[0]))
-    diff = c_matrix @ measurements
-=======
     diff = _calc_pairwise_differences(measurements)
->>>>>>> 780b459c
     diff2 = (noise @ diff.T).T
     rdm = np.einsum('ij,ij->i', diff, diff2) / measurements.shape[1]
     rdm = RDMs(dissimilarities=np.array([rdm]),
@@ -220,14 +210,8 @@
 
 
 def _calc_rdm_crossnobis_single(measurements1, measurements2, noise):
-<<<<<<< HEAD
-    c_matrix = pairwise_contrast_sparse(np.arange(measurements1.shape[0]))
-    diff_1 = c_matrix @ measurements1
-    diff_2 = c_matrix @ measurements2
-=======
     diff_1 = _calc_pairwise_differences(measurements1)
     diff_2 = _calc_pairwise_differences(measurements2)
->>>>>>> 780b459c
     diff_2 = noise @ diff_2.transpose()
     rdm = np.einsum('kj,jk->k', diff_1, diff_2) / measurements1.shape[1]
     return rdm
