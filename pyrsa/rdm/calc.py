#!/usr/bin/env python3
# -*- coding: utf-8 -*-
"""
Calculation of RDMs from datasets
@author: heiko
"""

import numpy as np
from collections.abc import Iterable
from pyrsa.rdm.rdms import RDMs
from pyrsa.rdm.rdms import concat
from pyrsa.data.dataset import Dataset
from pyrsa.data import average_dataset_by
from pyrsa.util.matrix import pairwise_contrast_sparse


def calc_rdm(dataset, method='euclidean', descriptor=None, noise=None,
<<<<<<< HEAD
             cv_descriptor=None, prior_lambda=1, prior_weight=0.1):
=======
             cv_descriptor=None):
>>>>>>> b59118c3
    """
    calculates an RDM from an input dataset

    Args:
        dataset (pyrsa.data.dataset.DatasetBase):
            The dataset the RDM is computed from
        method (String):
            a description of the dissimilarity measure (e.g. 'Euclidean')
        descriptor (String):
            obs_descriptor used to define the rows/columns of the RDM
        noise (numpy.ndarray):
            dataset.n_channel x dataset.n_channel
            precision matrix used to calculate the RDM
            used only for Mahalanobis and Crossnobis estimators
            defaults to an identity matrix, i.e. euclidean distance

    Returns:
        pyrsa.rdm.rdms.RDMs: RDMs object with the one RDM

    """
    if isinstance(dataset, Iterable):
        rdms = []
        for i_dat in range(len(dataset)):
            if noise is None:
                rdms.append(calc_rdm(dataset[i_dat], method=method,
                                     descriptor=descriptor))
            elif isinstance(noise, np.ndarray) and noise.ndim == 2:
                rdms.append(calc_rdm(dataset[i_dat], method=method,
                                     descriptor=descriptor,
                                     noise=noise))
            elif isinstance(noise, Iterable):
                rdms.append(calc_rdm(dataset[i_dat], method=method,
                                     descriptor=descriptor,
                                     noise=noise[i_dat]))
        rdm = concat(rdms)
    else:
        if method == 'euclidean':
            rdm = calc_rdm_euclid(dataset, descriptor)
        elif method == 'correlation':
            rdm = calc_rdm_correlation(dataset, descriptor)
        elif method == 'mahalanobis':
            rdm = calc_rdm_mahalanobis(dataset, descriptor, noise)
        elif method == 'crossnobis':
            rdm = calc_rdm_crossnobis(dataset, descriptor, noise,
<<<<<<< HEAD
                                      cv_descriptor=cv_descriptor)
        elif method == 'poisson':
            rdm = calc_rdm_poisson(dataset, descriptor,
                                   prior_lambda=prior_lambda,
                                   prior_weight=prior_weight)
        elif method == 'poisson_cv':
            rdm = calc_rdm_poisson_cv(dataset, descriptor,
                                      cv_descriptor=cv_descriptor,
                                      prior_lambda=prior_lambda,
                                      prior_weight=prior_weight)
=======
                                      cv_descriptor)
>>>>>>> b59118c3
        else:
            raise(NotImplementedError)
    return rdm


def calc_rdm_euclid(dataset, descriptor=None):
    """
    calculates an RDM from an input dataset using euclidean distance
    If multiple instances of the same condition are found in the dataset
    they are averaged.

    Args:
        dataset (pyrsa.data.DatasetBase):
            The dataset the RDM is computed from
        descriptor (String):
            obs_descriptor used to define the rows/columns of the RDM
            defaults to one row/column per row in the dataset

    Returns:
        pyrsa.rdm.rdms.RDMs: RDMs object with the one RDM

    """
    measurements, desc, descriptor = _parse_input(dataset, descriptor)
    diff = _calc_pairwise_differences(measurements)
    rdm = np.einsum('ij,ij->i', diff, diff) / measurements.shape[1]
    rdm = RDMs(dissimilarities=np.array([rdm]),
               dissimilarity_measure='euclidean',
               descriptors=dataset.descriptors)
    rdm.pattern_descriptors[descriptor] = desc
    return rdm


def calc_rdm_correlation(dataset, descriptor=None):
    """
    calculates an RDM from an input dataset using correlation distance
    If multiple instances of the same condition are found in the dataset
    they are averaged.

    Args:
        dataset (pyrsa.data.DatasetBase):
            The dataset the RDM is computed from
        descriptor (String):
            obs_descriptor used to define the rows/columns of the RDM
            defaults to one row/column per row in the dataset

    Returns:
        pyrsa.rdm.rdms.RDMs: RDMs object with the one RDM

    """
    ma, desc, descriptor = _parse_input(dataset, descriptor)

    ma = ma - ma.mean(axis=1, keepdims=True)
    ma /= np.sqrt(np.einsum('ij,ij->i', ma, ma))[:, None]
    rdm = 1 - np.einsum('ik,jk', ma, ma)
    rdm = RDMs(dissimilarities=np.array([rdm]),
               dissimilarity_measure='correlation',
               descriptors=dataset.descriptors)
    rdm.pattern_descriptors[descriptor] = desc
    return rdm


def calc_rdm_mahalanobis(dataset, descriptor=None, noise=None):
    """
    calculates an RDM from an input dataset using mahalanobis distance
    If multiple instances of the same condition are found in the dataset
    they are averaged.

    Args:
        dataset (pyrsa.data.dataset.DatasetBase):
            The dataset the RDM is computed from
        descriptor (String):
            obs_descriptor used to define the rows/columns of the RDM
            defaults to one row/column per row in the dataset
        noise (numpy.ndarray):
            dataset.n_channel x dataset.n_channel
            precision matrix used to calculate the RDM
            default: identity matrix, i.e. euclidean distance

    Returns:
        pyrsa.rdm.rdms.RDMs: RDMs object with the one RDM

    """
    if noise is None:
        rdm = calc_rdm_euclid(dataset, descriptor)
    else:
        measurements, desc, descriptor = _parse_input(dataset, descriptor)
        noise = _check_noise(noise, dataset.n_channel)
        # calculate difference @ precision @ difference for all pairs
        # first calculate the difference vectors diff and precision @ diff
        # then calculate the inner product
        diff = _calc_pairwise_differences(measurements)
        diff2 = (noise @ diff.T).T
        rdm = np.einsum('ij,ij->i', diff, diff2) / measurements.shape[1]
        rdm = RDMs(dissimilarities=np.array([rdm]),
                   dissimilarity_measure='Mahalanobis',
                   descriptors=dataset.descriptors)
        rdm.pattern_descriptors[descriptor] = desc
        rdm.descriptors['noise'] = noise
    return rdm


def calc_rdm_crossnobis(dataset, descriptor, noise=None,
                        cv_descriptor=None):
    """
    calculates an RDM from an input dataset using Cross-nobis distance
    This performs leave one out crossvalidation over the cv_descriptor.

    As the minimum input provide a dataset and a descriptor-name to
    define the rows & columns of the RDM.
    You may pass a noise precision. If you don't an identity is assumed.
    Also a cv_descriptor can be passed to define the crossvalidation folds.
    It is recommended to do this, to assure correct calculations. If you do
    not, this function infers a split in order of the dataset, which is
    guaranteed to fail if there are any unbalances.

    This function also accepts a list of noise precision matricies.
    It is then assumed that this is the precision of the mean from
    the corresponding crossvalidation fold, i.e. if multiple measurements
    enter a fold, please compute the resulting noise precision in advance!
<<<<<<< HEAD

    To assert equal ordering in the folds the dataset is initially sorted
    according to the descriptor used to define the patterns.
=======
>>>>>>> b59118c3

    Args:
        dataset (pyrsa.data.dataset.DatasetBase):
            The dataset the RDM is computed from
        descriptor (String):
            obs_descriptor used to define the rows/columns of the RDM
            defaults to one row/column per row in the dataset
        noise (numpy.ndarray):
            dataset.n_channel x dataset.n_channel
            precision matrix used to calculate the RDM
            default: identity matrix, i.e. euclidean distance
        cv_descriptor (String):
            obs_descriptor which determines the cross-validation folds

    Returns:
        pyrsa.rdm.rdms.RDMs: RDMs object with the one RDM

    """
    noise = _check_noise(noise, dataset.n_channel)
    if descriptor is None:
        raise ValueError('descriptor must be a string! Crossvalidation' +
                         'requires multiple measurements to be grouped')
    if cv_descriptor is None:
        cv_desc = _gen_default_cv_descriptor(dataset, descriptor)
        dataset.obs_descriptors['cv_desc'] = cv_desc
        cv_descriptor = 'cv_desc'
<<<<<<< HEAD
    dataset.sort_by(descriptor)
=======
>>>>>>> b59118c3
    cv_folds = np.unique(np.array(dataset.obs_descriptors[cv_descriptor]))
    weights = []
    rdms = []
    if noise is None or (isinstance(noise, np.ndarray) and noise.ndim == 2):
        for i_fold in range(len(cv_folds)):
            fold = cv_folds[i_fold]
            data_test = dataset.subset_obs(cv_descriptor, fold)
            data_train = dataset.subset_obs(cv_descriptor,
                                            np.setdiff1d(cv_folds, fold))
<<<<<<< HEAD
            measurements_train, _, _ = \
                average_dataset_by(data_train, descriptor)
            measurements_test, _, _ = \
                average_dataset_by(data_test, descriptor)
=======
            measurements_train, _ = average_dataset_by(data_train, descriptor)
            measurements_test, _ = average_dataset_by(data_test, descriptor)
>>>>>>> b59118c3
            n_cond = measurements_train.shape[0]
            rdm = np.empty(int(n_cond * (n_cond-1) / 2))
            k = 0
            for i_cond in range(n_cond - 1):
                for j_cond in range(i_cond + 1, n_cond):
                    diff_train = measurements_train[i_cond] \
                        - measurements_train[j_cond]
                    diff_test = measurements_test[i_cond] \
                        - measurements_test[j_cond]
                    if noise is None:
                        rdm[k] = np.sum(diff_train * diff_test)
                    else:
                        rdm[k] = np.sum(diff_train
                                        * np.matmul(noise, diff_test))
                    k += 1
            rdms.append(rdm)
            weights.append(data_test.n_obs)
    else:  # a list of noises was provided
        measurements = []
        variances = []
        for i_fold in range(len(cv_folds)):
            data = dataset.subset_obs(cv_descriptor, cv_folds[i_fold])
            measurements.append(average_dataset_by(data, descriptor)[0])
            variances.append(np.linalg.inv(noise[i_fold]))
        for i_fold in range(len(cv_folds)):
            for j_fold in range(i_fold + 1, len(cv_folds)):
                if i_fold != j_fold:
                    rdm = _calc_rdm_crossnobis_single(
                        measurements[i_fold], measurements[j_fold],
                        np.linalg.inv(variances[i_fold]
                                      + variances[j_fold]))
                    rdms.append(rdm)
    rdms = np.array(rdms)
    rdm = np.einsum('ij->j', rdms)
    rdm = RDMs(dissimilarities=np.array([rdm]),
               dissimilarity_measure='crossnobis',
               descriptors=dataset.descriptors)
<<<<<<< HEAD
    _, desc, _ = average_dataset_by(dataset, descriptor)
    rdm.pattern_descriptors[descriptor] = desc
=======
    if descriptor is None:
        rdm.pattern_descriptors['pattern'] = np.arange(rdm.n_cond)
    else:
        _, desc = average_dataset_by(dataset, descriptor)
        rdm.pattern_descriptors[descriptor] = desc
>>>>>>> b59118c3
    rdm.descriptors['noise'] = noise
    rdm.descriptors['cv_descriptor'] = cv_descriptor
    return rdm


def calc_rdm_poisson(dataset, descriptor=None, prior_lambda=1,
                     prior_weight=0.1):
    """
    calculates an RDM from an input dataset using the symmetrized
    KL-divergence assuming a poisson distribution.
    If multiple instances of the same condition are found in the dataset
    they are averaged.

    Args:
        dataset (pyrsa.data.DatasetBase):
            The dataset the RDM is computed from
        descriptor (String):
            obs_descriptor used to define the rows/columns of the RDM
            defaults to one row/column per row in the dataset

    Returns:
        pyrsa.rdm.rdms.RDMs: RDMs object with the one RDM

    """
    measurements, desc, descriptor = _parse_input(dataset, descriptor)
    measurements = (measurements + prior_lambda * prior_weight) \
        / (prior_lambda * prior_weight)
    diff = _calc_pairwise_differences(measurements)
    diff_log = _calc_pairwise_differences(np.log(measurements))
    rdm = np.einsum('ij,ij->i', diff, diff_log) / measurements.shape[1]
    rdm = RDMs(dissimilarities=np.array([rdm]),
               dissimilarity_measure='poisson',
               descriptors=dataset.descriptors)
    rdm.pattern_descriptors[descriptor] = desc
    return rdm


def calc_rdm_poisson_cv(dataset, descriptor=None, prior_lambda=1,
                        prior_weight=0.1, cv_descriptor=None):
    """
    calculates an RDM from an input dataset using the crossvalidated
    symmetrized KL-divergence assuming a poisson distribution

    To assert equal ordering in the folds the dataset is initially sorted
    according to the descriptor used to define the patterns.

    Args:
        dataset (pyrsa.data.DatasetBase):
            The dataset the RDM is computed from
        descriptor (String):
            obs_descriptor used to define the rows/columns of the RDM
            defaults to one row/column per row in the dataset

    Returns:
        pyrsa.rdm.rdms.RDMs: RDMs object with the one RDM

    """
    if descriptor is None:
        raise ValueError('descriptor must be a string! Crossvalidation' +
                         'requires multiple measurements to be grouped')
    if cv_descriptor is None:
        cv_desc = _gen_default_cv_descriptor(dataset, descriptor)
        dataset.obs_descriptors['cv_desc'] = cv_desc
        cv_descriptor = 'cv_desc'
    dataset.sort_by(descriptor)
    cv_folds = np.unique(np.array(dataset.obs_descriptors[cv_descriptor]))
    for i_fold in range(len(cv_folds)):
        fold = cv_folds[i_fold]
        data_test = dataset.subset_obs(cv_descriptor, fold)
        data_train = dataset.subset_obs(cv_descriptor,
                                        np.setdiff1d(cv_folds, fold))
        measurements_train, _, _ = average_dataset_by(data_train, descriptor)
        measurements_test, _, _ = average_dataset_by(data_test, descriptor)
        measurements_train = (measurements_train
                              + prior_lambda * prior_weight) \
            / (prior_lambda * prior_weight)
        measurements_test = (measurements_test
                             + prior_lambda * prior_weight) \
            / (prior_lambda * prior_weight)
        diff = _calc_pairwise_differences(measurements_train)
        diff_log = _calc_pairwise_differences(np.log(measurements_test))
        rdm = np.einsum('ij,ij->i', diff, diff_log) \
            / measurements_train.shape[1]
    rdm = RDMs(dissimilarities=np.array([rdm]),
               dissimilarity_measure='poisson_cv',
               descriptors=dataset.descriptors)
    _, desc, _ = average_dataset_by(dataset, descriptor)
    rdm.pattern_descriptors[descriptor] = desc
    return rdm


def _calc_rdm_crossnobis_single_sparse(measurements1, measurements2, noise):
    c_matrix = pairwise_contrast_sparse(np.arange(measurements1.shape[0]))
    diff_1 = c_matrix @ measurements1
    diff_2 = c_matrix @ measurements2
    diff_2 = noise @ diff_2.transpose()
    rdm = np.einsum('kj,jk->k', diff_1, diff_2) / measurements1.shape[1]
    return rdm


def _calc_rdm_crossnobis_single(measurements1, measurements2, noise):
    diff_1 = _calc_pairwise_differences(measurements1)
    diff_2 = _calc_pairwise_differences(measurements2)
    diff_2 = noise @ diff_2.transpose()
    rdm = np.einsum('kj,jk->k', diff_1, diff_2) / measurements1.shape[1]
    return rdm


def _gen_default_cv_descriptor(dataset, descriptor):
    """ generates a default cv_descriptor for crossnobis
    This assumes that the first occurence each descriptor value forms the
    first group, the second occurence forms the second group, etc.
    """
    desc = dataset.obs_descriptors[descriptor]
    values, counts = np.unique(desc, return_counts=True)
    assert np.all(counts == counts[0]), (
        'cv_descriptor generation failed:\n'
        + 'different number of observations per pattern')
    n_repeats = counts[0]
    cv_descriptor = np.zeros_like(desc)
    for i_val in values:
        cv_descriptor[desc == i_val] = np.arange(n_repeats)
    return cv_descriptor


def _calc_pairwise_differences(measurements):
    n, m = measurements.shape
    diff = np.zeros((int(n * (n - 1) / 2), m))
    k = 0
    for i in range(measurements.shape[0]):
        for j in range(i+1, measurements.shape[0]):
            diff[k] = measurements[i] - measurements[j]
            k += 1
    return diff


def _parse_input(dataset, descriptor):
    if descriptor is None:
        measurements = dataset.measurements
        desc = np.arange(measurements.shape[0])
        descriptor = 'pattern'
    else:
        measurements, desc, _ = average_dataset_by(dataset, descriptor)
    return measurements, desc, descriptor


def _check_noise(noise, n_channel):
    """
    checks that a noise pattern is a matrix with correct dimension
    n_channel x n_channel

    Args:
        noise: noise input to be checked

    Returns:
        noise(np.ndarray): n_channel x n_channel noise precision matrix

    """
    if noise is None:
        pass
    elif isinstance(noise, np.ndarray) and noise.ndim == 2:
        assert np.all(noise.shape == (n_channel, n_channel))
    elif isinstance(noise, Iterable):
        for i in range(len(noise)):
            noise[i] = _check_noise(noise[i], n_channel)
    elif isinstance(noise, dict):
        for key in noise.keys():
            noise[key] = _check_noise(noise[key], n_channel)
    else:
        raise ValueError('noise(s) must have shape n_channel x n_channel')
    return noise<|MERGE_RESOLUTION|>--- conflicted
+++ resolved
@@ -15,11 +15,7 @@
 
 
 def calc_rdm(dataset, method='euclidean', descriptor=None, noise=None,
-<<<<<<< HEAD
              cv_descriptor=None, prior_lambda=1, prior_weight=0.1):
-=======
-             cv_descriptor=None):
->>>>>>> b59118c3
     """
     calculates an RDM from an input dataset
 
@@ -64,8 +60,7 @@
             rdm = calc_rdm_mahalanobis(dataset, descriptor, noise)
         elif method == 'crossnobis':
             rdm = calc_rdm_crossnobis(dataset, descriptor, noise,
-<<<<<<< HEAD
-                                      cv_descriptor=cv_descriptor)
+                                      cv_descriptor)
         elif method == 'poisson':
             rdm = calc_rdm_poisson(dataset, descriptor,
                                    prior_lambda=prior_lambda,
@@ -75,9 +70,6 @@
                                       cv_descriptor=cv_descriptor,
                                       prior_lambda=prior_lambda,
                                       prior_weight=prior_weight)
-=======
-                                      cv_descriptor)
->>>>>>> b59118c3
         else:
             raise(NotImplementedError)
     return rdm
@@ -197,12 +189,9 @@
     It is then assumed that this is the precision of the mean from
     the corresponding crossvalidation fold, i.e. if multiple measurements
     enter a fold, please compute the resulting noise precision in advance!
-<<<<<<< HEAD
 
     To assert equal ordering in the folds the dataset is initially sorted
     according to the descriptor used to define the patterns.
-=======
->>>>>>> b59118c3
 
     Args:
         dataset (pyrsa.data.dataset.DatasetBase):
@@ -229,10 +218,7 @@
         cv_desc = _gen_default_cv_descriptor(dataset, descriptor)
         dataset.obs_descriptors['cv_desc'] = cv_desc
         cv_descriptor = 'cv_desc'
-<<<<<<< HEAD
     dataset.sort_by(descriptor)
-=======
->>>>>>> b59118c3
     cv_folds = np.unique(np.array(dataset.obs_descriptors[cv_descriptor]))
     weights = []
     rdms = []
@@ -242,15 +228,10 @@
             data_test = dataset.subset_obs(cv_descriptor, fold)
             data_train = dataset.subset_obs(cv_descriptor,
                                             np.setdiff1d(cv_folds, fold))
-<<<<<<< HEAD
             measurements_train, _, _ = \
                 average_dataset_by(data_train, descriptor)
             measurements_test, _, _ = \
                 average_dataset_by(data_test, descriptor)
-=======
-            measurements_train, _ = average_dataset_by(data_train, descriptor)
-            measurements_test, _ = average_dataset_by(data_test, descriptor)
->>>>>>> b59118c3
             n_cond = measurements_train.shape[0]
             rdm = np.empty(int(n_cond * (n_cond-1) / 2))
             k = 0
@@ -288,16 +269,8 @@
     rdm = RDMs(dissimilarities=np.array([rdm]),
                dissimilarity_measure='crossnobis',
                descriptors=dataset.descriptors)
-<<<<<<< HEAD
     _, desc, _ = average_dataset_by(dataset, descriptor)
     rdm.pattern_descriptors[descriptor] = desc
-=======
-    if descriptor is None:
-        rdm.pattern_descriptors['pattern'] = np.arange(rdm.n_cond)
-    else:
-        _, desc = average_dataset_by(dataset, descriptor)
-        rdm.pattern_descriptors[descriptor] = desc
->>>>>>> b59118c3
     rdm.descriptors['noise'] = noise
     rdm.descriptors['cv_descriptor'] = cv_descriptor
     return rdm
