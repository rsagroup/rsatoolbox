#!/usr/bin/env python3
# -*- coding: utf-8 -*-
"""
Calculation of RDMs from datasets
@author: heiko, benjamin
"""

from collections.abc import Iterable
from copy import deepcopy
import numpy as np
from pyrsa.rdm.rdms import RDMs
from pyrsa.rdm.rdms import concat
from pyrsa.data import average_dataset_by
from pyrsa.util.rdm_utils import _extract_triu_


def calc_rdm(dataset, method='euclidean', descriptor=None, noise=None,
             cv_descriptor=None, prior_lambda=1, prior_weight=0.1):
    """
    calculates an RDM from an input dataset

    Args:
        dataset (pyrsa.data.dataset.DatasetBase):
            The dataset the RDM is computed from
        method (String):
            a description of the dissimilarity measure (e.g. 'Euclidean')
        descriptor (String):
            obs_descriptor used to define the rows/columns of the RDM
        noise (numpy.ndarray):
            dataset.n_channel x dataset.n_channel
            precision matrix used to calculate the RDM
            used only for Mahalanobis and Crossnobis estimators
            defaults to an identity matrix, i.e. euclidean distance
        cv_descriptor (String):
            descriptor for crossvalidation for CrossNobis

    Returns:
        pyrsa.rdm.rdms.RDMs: RDMs object with the one RDM

    """
    if isinstance(dataset, Iterable):
        rdms = []
        for i_dat in range(len(dataset)):
            if noise is None:
<<<<<<< HEAD
                rdms.append(calc_rdm(dataset[i_dat], method=method,
                                     descriptor=descriptor,
                                     cv_descriptor=cv_descriptor))
            elif isinstance(noise, np.ndarray) and noise.ndim == 2:
                rdms.append(calc_rdm(dataset[i_dat], method=method,
                                     descriptor=descriptor,
                                     noise=noise,
                                     cv_descriptor=cv_descriptor))
            elif isinstance(noise, Iterable):
                rdms.append(calc_rdm(dataset[i_dat], method=method,
                                     descriptor=descriptor,
                                     noise=noise[i_dat],
                                     cv_descriptor=cv_descriptor))
=======
                rdms.append(calc_rdm(
                    dataset[i_dat], method=method,
                    descriptor=descriptor,
                    cv_descriptor=cv_descriptor,
                    prior_lambda=prior_lambda, prior_weight=prior_weight))
            elif isinstance(noise, np.ndarray) and noise.ndim == 2:
                rdms.append(calc_rdm(
                    dataset[i_dat], method=method,
                    descriptor=descriptor,
                    noise=noise,
                    cv_descriptor=cv_descriptor,
                    prior_lambda=prior_lambda, prior_weight=prior_weight))
            elif isinstance(noise, Iterable):
                rdms.append(calc_rdm(
                    dataset[i_dat], method=method,
                    descriptor=descriptor,
                    noise=noise[i_dat],
                    cv_descriptor=cv_descriptor,
                    prior_lambda=prior_lambda, prior_weight=prior_weight))
>>>>>>> fd8b0278
        rdm = concat(rdms)
    else:
        if method == 'euclidean':
            rdm = calc_rdm_euclid(dataset, descriptor)
        elif method == 'correlation':
            rdm = calc_rdm_correlation(dataset, descriptor)
        elif method == 'mahalanobis':
            rdm = calc_rdm_mahalanobis(dataset, descriptor, noise)
        elif method == 'crossnobis':
            rdm = calc_rdm_crossnobis(dataset, descriptor, noise,
                                      cv_descriptor)
        elif method == 'poisson':
            rdm = calc_rdm_poisson(dataset, descriptor,
                                   prior_lambda=prior_lambda,
                                   prior_weight=prior_weight)
        elif method == 'poisson_cv':
            rdm = calc_rdm_poisson_cv(dataset, descriptor,
                                      cv_descriptor=cv_descriptor,
                                      prior_lambda=prior_lambda,
                                      prior_weight=prior_weight)
        else:
            raise(NotImplementedError)
    return rdm


def calc_rdm_movie(
        dataset, method='euclidean', descriptor=None, noise=None,
        cv_descriptor=None, prior_lambda=1, prior_weight=0.1,
        time_descriptor='time', bins=None):
    """
    calculates an RDM movie from an input TemporalDataset

    Args:
        dataset (pyrsa.data.dataset.TemporalDataset):
            The dataset the RDM is computed from
        method (String):
            a description of the dissimilarity measure (e.g. 'Euclidean')
        descriptor (String):
            obs_descriptor used to define the rows/columns of the RDM
        noise (numpy.ndarray):
            dataset.n_channel x dataset.n_channel
            precision matrix used to calculate the RDM
            used only for Mahalanobis and Crossnobis estimators
            defaults to an identity matrix, i.e. euclidean distance
        time_descriptor (String): descriptor key that points to the time dimension in
            dataset.time_descriptors. Defaults to 'time'.
        bins (array-like): list of bins, with bins[i] containing the vector
            of time-points for the i-th bin. Defaults to no binning.

    Returns:
        pyrsa.rdm.rdms.RDMs: RDMs object with RDM movie
    """

    if isinstance(dataset, Iterable):
        rdms = []
        for i_dat, _ in enumerate(dataset):
            if noise is None:
                rdms.append(calc_rdm_movie(
                    dataset[i_dat], method=method,
                    descriptor=descriptor))
            elif isinstance(noise, np.ndarray) and noise.ndim == 2:
                rdms.append(calc_rdm_movie(
                    dataset[i_dat], method=method,
                    descriptor=descriptor,
                    noise=noise))
            elif isinstance(noise, Iterable):
                rdms.append(calc_rdm_movie(
                    dataset[i_dat], method=method,
                    descriptor=descriptor,
                    noise=noise[i_dat]))
        rdm = concat(rdms)
    else:
        if bins is not None:
            binned_data = dataset.bin_time(time_descriptor, bins)
            splited_data = binned_data.split_time(time_descriptor)
            time = binned_data.time_descriptors[time_descriptor]
        else:
            splited_data = dataset.split_time(time_descriptor)
            time = dataset.time_descriptors[time_descriptor]

        rdms = []
        for dat in splited_data:
            dat_single = dat.convert_to_dataset(time_descriptor)
            rdms.append(calc_rdm(dat_single, method=method,
                                 descriptor=descriptor, noise=noise,
                                 cv_descriptor=cv_descriptor,
                                 prior_lambda=prior_lambda,
                                 prior_weight=prior_weight))

        rdm = concat(rdms)
        rdm.rdm_descriptors[time_descriptor] = time
    return rdm


def calc_rdm_euclid(dataset, descriptor=None):
    """
    Args:
        dataset (pyrsa.data.DatasetBase):
            The dataset the RDM is computed from
        descriptor (String):
            obs_descriptor used to define the rows/columns of the RDM
            defaults to one row/column per row in the dataset
    Returns:
        pyrsa.rdm.rdms.RDMs: RDMs object with the one RDM
    """

    measurements, desc, descriptor = _parse_input(dataset, descriptor)
<<<<<<< HEAD
    diff = _calc_pairwise_differences(measurements)
    rdm = np.einsum('ij,ij->i', diff, diff)
    rdm = RDMs(dissimilarities=np.array([rdm]),
               dissimilarity_measure='euclidean',
               rdm_descriptors=deepcopy(dataset.descriptors))
    rdm.pattern_descriptors[descriptor] = desc
    return rdm


def calc_rdm_euclid_save_memory(dataset, descriptor=None):
    """
    calculates an RDM from an input dataset using euclidean distance
    If multiple instances of the same condition are found in the dataset
    they are averaged.

    Args:
        dataset (pyrsa.data.DatasetBase):
            The dataset the RDM is computed from
        descriptor (String):
            obs_descriptor used to define the rows/columns of the RDM
            defaults to one row/column per row in the dataset

    Returns:
        pyrsa.rdm.rdms.RDMs: RDMs object with the one RDM

    """
    measurements, desc, descriptor = _parse_input(dataset, descriptor)
    n, _ = measurements.shape
    rdm = np.zeros(int(n * (n - 1) / 2))
    k = 0
    for i in range(measurements.shape[0]):
        for j in range(i+1, measurements.shape[0]):
            diff = measurements[i] - measurements[j]
            rdm[k] = np.sum(diff ** 2)
            k += 1
=======
    sum_sq_measurements = np.sum(measurements**2, axis=1, keepdims=True)
    rdm = sum_sq_measurements + sum_sq_measurements.T \
        - 2 * np.dot(measurements, measurements.T)
    rdm = _extract_triu_(rdm) / measurements.shape[1]
>>>>>>> fd8b0278
    rdm = RDMs(dissimilarities=np.array([rdm]),
               dissimilarity_measure='squared euclidean',
               rdm_descriptors=deepcopy(dataset.descriptors))
    rdm.pattern_descriptors[descriptor] = desc
    return rdm


def calc_rdm_correlation(dataset, descriptor=None):
    """
    calculates an RDM from an input dataset using correlation distance
    If multiple instances of the same condition are found in the dataset
    they are averaged.

    Args:
        dataset (pyrsa.data.DatasetBase):
            The dataset the RDM is computed from
        descriptor (String):
            obs_descriptor used to define the rows/columns of the RDM
            defaults to one row/column per row in the dataset

    Returns:
        pyrsa.rdm.rdms.RDMs: RDMs object with the one RDM

    """
    ma, desc, descriptor = _parse_input(dataset, descriptor)
    ma = ma - ma.mean(axis=1, keepdims=True)
    ma /= np.sqrt(np.einsum('ij,ij->i', ma, ma))[:, None]
    rdm = 1 - np.einsum('ik,jk', ma, ma)
    rdm = RDMs(dissimilarities=np.array([rdm]),
               dissimilarity_measure='correlation',
               rdm_descriptors=deepcopy(dataset.descriptors))
    rdm.pattern_descriptors[descriptor] = desc
    return rdm


def calc_rdm_mahalanobis(dataset, descriptor=None, noise=None):
    """
    calculates an RDM from an input dataset using mahalanobis distance
    If multiple instances of the same condition are found in the dataset
    they are averaged.

    Args:
        dataset (pyrsa.data.dataset.DatasetBase):
            The dataset the RDM is computed from
        descriptor (String):
            obs_descriptor used to define the rows/columns of the RDM
            defaults to one row/column per row in the dataset
        noise (numpy.ndarray):
            dataset.n_channel x dataset.n_channel
            precision matrix used to calculate the RDM
            default: identity matrix, i.e. euclidean distance

    Returns:
        pyrsa.rdm.rdms.RDMs: RDMs object with the one RDM

    """
    if noise is None:
        rdm = calc_rdm_euclid(dataset, descriptor)
    else:
        measurements, desc, descriptor = _parse_input(dataset, descriptor)
        noise = _check_noise(noise, dataset.n_channel)
        kernel = measurements @ noise @ measurements.T
        rdm = np.expand_dims(np.diag(kernel), 0) + np.expand_dims(np.diag(kernel), 1)\
            - 2 * kernel
        rdm = _extract_triu_(rdm) / measurements.shape[1]
        rdm = RDMs(dissimilarities=np.array([rdm]),
                   dissimilarity_measure='squared mahalanobis',
                   rdm_descriptors=deepcopy(dataset.descriptors))
        rdm.pattern_descriptors[descriptor] = desc
        rdm.descriptors['noise'] = noise
    return rdm


def calc_rdm_crossnobis(dataset, descriptor, noise=None,
                        cv_descriptor=None):
    """
    calculates an RDM from an input dataset using Cross-nobis distance
    This performs leave one out crossvalidation over the cv_descriptor.

    As the minimum input provide a dataset and a descriptor-name to
    define the rows & columns of the RDM.
    You may pass a noise precision. If you don't an identity is assumed.
    Also a cv_descriptor can be passed to define the crossvalidation folds.
    It is recommended to do this, to assure correct calculations. If you do
    not, this function infers a split in order of the dataset, which is
    guaranteed to fail if there are any unbalances.

    This function also accepts a list of noise precision matricies.
    It is then assumed that this is the precision of the mean from
    the corresponding crossvalidation fold, i.e. if multiple measurements
    enter a fold, please compute the resulting noise precision in advance!

    To assert equal ordering in the folds the dataset is initially sorted
    according to the descriptor used to define the patterns.

    Args:
        dataset (pyrsa.data.dataset.DatasetBase):
            The dataset the RDM is computed from
        descriptor (String):
            obs_descriptor used to define the rows/columns of the RDM
            defaults to one row/column per row in the dataset
        noise (numpy.ndarray):
            dataset.n_channel x dataset.n_channel
            precision matrix used to calculate the RDM
            default: identity matrix, i.e. euclidean distance
        cv_descriptor (String):
            obs_descriptor which determines the cross-validation folds

    Returns:
        pyrsa.rdm.rdms.RDMs: RDMs object with the one RDM

    """
    noise = _check_noise(noise, dataset.n_channel)
    if noise is None:
        noise = np.eye(dataset.n_channel)
    if descriptor is None:
        raise ValueError('descriptor must be a string! Crossvalidation' +
                         'requires multiple measurements to be grouped')
    if cv_descriptor is None:
        cv_desc = _gen_default_cv_descriptor(dataset, descriptor)
        dataset.obs_descriptors['cv_desc'] = cv_desc
        cv_descriptor = 'cv_desc'
    dataset.sort_by(descriptor)
    cv_folds = np.unique(np.array(dataset.obs_descriptors[cv_descriptor]))
    rdms = []
    if noise is None or (isinstance(noise, np.ndarray) and noise.ndim == 2):
        for i_fold in range(len(cv_folds)):
            fold = cv_folds[i_fold]
            data_test = dataset.subset_obs(cv_descriptor, fold)
            data_train = dataset.subset_obs(cv_descriptor,
                                            np.setdiff1d(cv_folds, fold))
            measurements_train, _, _ = \
                average_dataset_by(data_train, descriptor)
            measurements_test, _, _ = \
                average_dataset_by(data_test, descriptor)
            rdm = _calc_rdm_crossnobis_single(
                measurements_train, measurements_test, noise)
            rdms.append(rdm)
    else:  # a list of noises was provided
        measurements = []
        variances = []
        for i_fold in range(len(cv_folds)):
            data = dataset.subset_obs(cv_descriptor, cv_folds[i_fold])
            measurements.append(average_dataset_by(data, descriptor)[0])
            variances.append(np.linalg.inv(noise[i_fold]))
        for i_fold in range(len(cv_folds)):
            for j_fold in range(i_fold + 1, len(cv_folds)):
                rdm = _calc_rdm_crossnobis_single(
                    measurements[i_fold], measurements[j_fold],
                    np.linalg.inv(variances[i_fold]
                                  + variances[j_fold]))
                rdms.append(rdm)
    rdms = np.array(rdms)
    rdm = np.einsum('ij->j', rdms) / rdms.shape[0]
    rdm = RDMs(dissimilarities=np.array([rdm]),
               dissimilarity_measure='crossnobis',
               rdm_descriptors=deepcopy(dataset.descriptors))
    _, desc, _ = average_dataset_by(dataset, descriptor)
    rdm.pattern_descriptors[descriptor] = desc
    rdm.descriptors['noise'] = noise
    rdm.descriptors['cv_descriptor'] = cv_descriptor
    return rdm


def calc_rdm_poisson(dataset, descriptor=None, prior_lambda=1,
                     prior_weight=0.1):
    """
    calculates an RDM from an input dataset using the symmetrized
    KL-divergence assuming a poisson distribution.
    If multiple instances of the same condition are found in the dataset
    they are averaged.

    Args:
        dataset (pyrsa.data.DatasetBase):
            The dataset the RDM is computed from
        descriptor (String):
            obs_descriptor used to define the rows/columns of the RDM
            defaults to one row/column per row in the dataset

    Returns:
        pyrsa.rdm.rdms.RDMs: RDMs object with the one RDM

    """
    measurements, desc, descriptor = _parse_input(dataset, descriptor)
    measurements = (measurements + prior_lambda * prior_weight) \
        / (1 + prior_weight)
    kernel = measurements @ np.log(measurements).T
    rdm = np.expand_dims(np.diag(kernel), 0) + np.expand_dims(np.diag(kernel), 1)\
        - kernel - kernel.T
    rdm = _extract_triu_(rdm) / measurements.shape[1]
    rdm = RDMs(dissimilarities=np.array([rdm]),
               dissimilarity_measure='poisson',
               rdm_descriptors=deepcopy(dataset.descriptors))
    rdm.pattern_descriptors[descriptor] = desc
    return rdm


def calc_rdm_poisson_cv(dataset, descriptor=None, prior_lambda=1,
                        prior_weight=0.1, cv_descriptor=None):
    """
    calculates an RDM from an input dataset using the crossvalidated
    symmetrized KL-divergence assuming a poisson distribution

    To assert equal ordering in the folds the dataset is initially sorted
    according to the descriptor used to define the patterns.

    Args:
        dataset (pyrsa.data.DatasetBase):
            The dataset the RDM is computed from
        descriptor (String):
            obs_descriptor used to define the rows/columns of the RDM
            defaults to one row/column per row in the dataset
        cv_descriptor (str): The descriptor that indicates the folds
            to use for crossvalidation

    Returns:
        pyrsa.rdm.rdms.RDMs: RDMs object with the one RDM

    """
    if descriptor is None:
        raise ValueError('descriptor must be a string! Crossvalidation' +
                         'requires multiple measurements to be grouped')
    if cv_descriptor is None:
        cv_desc = _gen_default_cv_descriptor(dataset, descriptor)
        dataset.obs_descriptors['cv_desc'] = cv_desc
        cv_descriptor = 'cv_desc'

    dataset.sort_by(descriptor)
    cv_folds = np.unique(np.array(dataset.obs_descriptors[cv_descriptor]))
    for i_fold in range(len(cv_folds)):
        fold = cv_folds[i_fold]
        data_test = dataset.subset_obs(cv_descriptor, fold)
        data_train = dataset.subset_obs(cv_descriptor,
                                        np.setdiff1d(cv_folds, fold))
        measurements_train, _, _ = average_dataset_by(data_train, descriptor)
        measurements_test, _, _ = average_dataset_by(data_test, descriptor)
        measurements_train = (measurements_train
                              + prior_lambda * prior_weight) \
            / (1 + prior_weight)
        measurements_test = (measurements_test
                             + prior_lambda * prior_weight) \
            / (1 + prior_weight)
        kernel = measurements_train @ np.log(measurements_test).T
        rdm = np.expand_dims(np.diag(kernel), 0) + np.expand_dims(np.diag(kernel), 1)\
            - kernel - kernel.T
        rdm = _extract_triu_(rdm) / measurements_train.shape[1]
    rdm = RDMs(dissimilarities=np.array([rdm]),
               dissimilarity_measure='poisson_cv',
               rdm_descriptors=deepcopy(dataset.descriptors))
    _, desc, _ = average_dataset_by(dataset, descriptor)
    rdm.pattern_descriptors[descriptor] = desc
    return rdm


def _calc_rdm_crossnobis_single(measurements1, measurements2, noise):
    kernel = measurements1 @ noise @ measurements2.T
    rdm = np.expand_dims(np.diag(kernel), 0) + np.expand_dims(np.diag(kernel), 1)\
        - kernel - kernel.T
    return _extract_triu_(rdm) / measurements1.shape[1]


def _gen_default_cv_descriptor(dataset, descriptor):
    """ generates a default cv_descriptor for crossnobis
    This assumes that the first occurence each descriptor value forms the
    first group, the second occurence forms the second group, etc.
    """
    desc = dataset.obs_descriptors[descriptor]
    values, counts = np.unique(desc, return_counts=True)
    assert np.all(counts == counts[0]), (
        'cv_descriptor generation failed:\n'
        + 'different number of observations per pattern')
    n_repeats = counts[0]
    cv_descriptor = np.zeros_like(desc)
    for i_val in values:
        cv_descriptor[desc == i_val] = np.arange(n_repeats)
    return cv_descriptor


def _calc_pairwise_differences(measurements):
    n, m = measurements.shape
    diff = np.zeros((int(n * (n - 1) / 2), m))
    k = 0
    for i in range(measurements.shape[0]):
        for j in range(i+1, measurements.shape[0]):
            diff[k] = measurements[i] - measurements[j]
            k += 1
    return diff


def _parse_input(dataset, descriptor):
    if descriptor is None:
        measurements = dataset.measurements
        desc = np.arange(measurements.shape[0])
        descriptor = 'pattern'
    else:
        measurements, desc, _ = average_dataset_by(dataset, descriptor)
    return measurements, desc, descriptor


def _check_noise(noise, n_channel):
    """
    checks that a noise pattern is a matrix with correct dimension
    n_channel x n_channel

    Args:
        noise: noise input to be checked

    Returns:
        noise(np.ndarray): n_channel x n_channel noise precision matrix

    """
    if noise is None:
        pass
    elif isinstance(noise, np.ndarray) and noise.ndim == 2:
        assert np.all(noise.shape == (n_channel, n_channel))
    elif isinstance(noise, Iterable):
        for i in range(len(noise)):
            noise[i] = _check_noise(noise[i], n_channel)
    elif isinstance(noise, dict):
        for key in noise.keys():
            noise[key] = _check_noise(noise[key], n_channel)
    else:
        raise ValueError('noise(s) must have shape n_channel x n_channel')
    return noise<|MERGE_RESOLUTION|>--- conflicted
+++ resolved
@@ -42,21 +42,6 @@
         rdms = []
         for i_dat in range(len(dataset)):
             if noise is None:
-<<<<<<< HEAD
-                rdms.append(calc_rdm(dataset[i_dat], method=method,
-                                     descriptor=descriptor,
-                                     cv_descriptor=cv_descriptor))
-            elif isinstance(noise, np.ndarray) and noise.ndim == 2:
-                rdms.append(calc_rdm(dataset[i_dat], method=method,
-                                     descriptor=descriptor,
-                                     noise=noise,
-                                     cv_descriptor=cv_descriptor))
-            elif isinstance(noise, Iterable):
-                rdms.append(calc_rdm(dataset[i_dat], method=method,
-                                     descriptor=descriptor,
-                                     noise=noise[i_dat],
-                                     cv_descriptor=cv_descriptor))
-=======
                 rdms.append(calc_rdm(
                     dataset[i_dat], method=method,
                     descriptor=descriptor,
@@ -76,7 +61,6 @@
                     noise=noise[i_dat],
                     cv_descriptor=cv_descriptor,
                     prior_lambda=prior_lambda, prior_weight=prior_weight))
->>>>>>> fd8b0278
         rdm = concat(rdms)
     else:
         if method == 'euclidean':
@@ -184,11 +168,12 @@
     """
 
     measurements, desc, descriptor = _parse_input(dataset, descriptor)
-<<<<<<< HEAD
-    diff = _calc_pairwise_differences(measurements)
-    rdm = np.einsum('ij,ij->i', diff, diff)
+    sum_sq_measurements = np.sum(measurements**2, axis=1, keepdims=True)
+    rdm = sum_sq_measurements + sum_sq_measurements.T \
+        - 2 * np.dot(measurements, measurements.T)
+    rdm = _extract_triu_(rdm) / measurements.shape[1]
     rdm = RDMs(dissimilarities=np.array([rdm]),
-               dissimilarity_measure='euclidean',
+               dissimilarity_measure='squared euclidean',
                rdm_descriptors=deepcopy(dataset.descriptors))
     rdm.pattern_descriptors[descriptor] = desc
     return rdm
@@ -220,12 +205,6 @@
             diff = measurements[i] - measurements[j]
             rdm[k] = np.sum(diff ** 2)
             k += 1
-=======
-    sum_sq_measurements = np.sum(measurements**2, axis=1, keepdims=True)
-    rdm = sum_sq_measurements + sum_sq_measurements.T \
-        - 2 * np.dot(measurements, measurements.T)
-    rdm = _extract_triu_(rdm) / measurements.shape[1]
->>>>>>> fd8b0278
     rdm = RDMs(dissimilarities=np.array([rdm]),
                dissimilarity_measure='squared euclidean',
                rdm_descriptors=deepcopy(dataset.descriptors))
