#!/usr/bin/env python3
# -*- coding: utf-8 -*-
"""
Definition of RSA RDMs class and subclasses
@author: baihan
"""

import numpy as np
from scipy.stats import rankdata
from pyrsa.util.rdm_utils import batch_to_vectors
from pyrsa.util.rdm_utils import batch_to_matrices
from pyrsa.util.descriptor_utils import format_descriptor
from pyrsa.util.descriptor_utils import bool_index
from pyrsa.util.descriptor_utils import subset_descriptor
from pyrsa.util.descriptor_utils import check_descriptor_length_error
from pyrsa.util.descriptor_utils import append_descriptor
from pyrsa.util.data_utils import extract_dict
from collections.abc import Iterable


class RDMs:
    """ RDMs class

    Args:
        dissimilarities (numpy.ndarray):
            either a 2d np-array (n_rdm x vectorform of dissimilarities)
            or a 3d np-array (n_rdm x n_cond x n_cond)
        dissimilarity_measure (String):
            a description of the dissimilarity measure (e.g. 'Euclidean')
        descriptors (dict):
            descriptors with 1 value per RDMs object
        rdm_descriptors (dict):
            descriptors with 1 value per RDM
        pattern_descriptors (dict):
            descriptors with 1 value per RDM column

    Attributes:
        n_rdm(int): number of rdms
        n_cond(int): number of patterns

    """
    def __init__(self, dissimilarities,
                 dissimilarity_measure=None,
                 descriptors=None,
                 rdm_descriptors=None,
                 pattern_descriptors=None):
        self.dissimilarities, self.n_rdm, self.n_cond = \
            batch_to_vectors(dissimilarities)
        if descriptors is None:
            self.descriptors = {}
        else:
            self.descriptors = descriptors
        if rdm_descriptors is None:
            self.rdm_descriptors = {}
        else:
            check_descriptor_length_error(rdm_descriptors,
                                          'rdm_descriptors',
                                          self.n_rdm)
            self.rdm_descriptors = rdm_descriptors
        if pattern_descriptors is None:
            self.pattern_descriptors = {}
        else:
            check_descriptor_length_error(pattern_descriptors,
                                          'pattern_descriptors',
                                          self.n_cond)
            self.pattern_descriptors = pattern_descriptors
        self.pattern_descriptors['index'] = np.arange(self.n_cond)
        self.rdm_descriptors['index'] = np.arange(self.n_rdm)
        self.dissimilarity_measure = dissimilarity_measure

    def __repr__(self):
        """
        defines string which is printed for the object
        """
        return (f'pyrsa.rdm.{self.__class__.__name__}(\n'
                f'dissimilarity_measure = \n{self.dissimilarity_measure}\n'
                f'dissimilarities = \n{self.dissimilarities}\n'
                f'descriptors = \n{self.descriptors}\n'
                f'rdm_descriptors = \n{self.rdm_descriptors}\n'
                f'pattern_descriptors = \n{self.pattern_descriptors}\n'
                )

    def __str__(self):
        """
        defines the output of print
        """
        string_desc = format_descriptor(self.descriptors)
        rdm_desc = format_descriptor(self.rdm_descriptors)
        pattern_desc = format_descriptor(self.pattern_descriptors)
        diss = self.get_matrices()[0]
        return (f'pyrsa.rdm.{self.__class__.__name__}\n'
                f'{self.n_rdm} RDM(s) over {self.n_cond} conditions\n\n'
                f'dissimilarity_measure = \n{self.dissimilarity_measure}\n\n'
                f'dissimilarities[0] = \n{diss}\n\n'
                f'descriptors: \n{string_desc}\n'
                f'rdm_descriptors: \n{rdm_desc}\n'
                f'pattern_descriptors: \n{pattern_desc}\n'
                )

    def __getitem__(self, idx):
        """
        allows indexing with []
        """
        idx = np.array(idx)
        dissimilarities = self.dissimilarities[idx].reshape(-1,
                                self.dissimilarities.shape[1])
        rdm_descriptors = subset_descriptor(self.rdm_descriptors, idx)
        rdms = RDMs(dissimilarities,
                    dissimilarity_measure=self.dissimilarity_measure,
                    descriptors=self.descriptors,
                    rdm_descriptors=rdm_descriptors,
                    pattern_descriptors=self.pattern_descriptors)
        return rdms

    def get_vectors(self):
        """ Returns RDMs as np.ndarray with each RDM as a vector

        Returns:
            numpy.ndarray: RDMs as a matrix with one row per RDM

        """
        return self.dissimilarities

    def get_matrices(self):
        """ Returns RDMs as np.ndarray with each RDM as a matrix

        Returns:
            numpy.ndarray: RDMs as a 3-Tensor with one matrix per RDM

        """
        matrices, _, _ = batch_to_matrices(self.dissimilarities)
        return matrices

    def subset_pattern(self, by, value):
        """ Returns a smaller RDMs with patterns with certain descriptor values

        Args:
            by(String): the descriptor by which the subset selection
                        is made from pattern_descriptors
            value:      the value by which the subset selection is made
                        from pattern_descriptors

        Returns:
            RDMs object, with fewer patterns

        """
        if by is None:
            by = 'index'
        selection = bool_index(self.pattern_descriptors[by], value)
        dissimilarities = self.get_matrices()[:, selection][:, :, selection]
        descriptors = self.descriptors
        pattern_descriptors = extract_dict(
            self.pattern_descriptors, selection)
        rdm_descriptors = self.rdm_descriptors
        rdms = RDMs(dissimilarities=dissimilarities,
                    descriptors=descriptors,
                    rdm_descriptors=rdm_descriptors,
                    pattern_descriptors=pattern_descriptors)
        return rdms

    def subsample_pattern(self, by, value):
        """ Returns a subsampled RDMs with repetitions if values are repeated

        Args:
            by(String): the descriptor by which the subset selection
                        is made from descriptors
            value:      the value by which the subset selection is made
                        from descriptors

        Returns:
            RDMs object, with subsampled patterns

        """
        if by is None:
            by = 'index'
        if (
                type(value) is list or
                type(value) is tuple or
                type(value) is np.ndarray):
            desc = self.pattern_descriptors[by]
            selection = [np.asarray(desc == i).nonzero()[0]
                         for i in value]
            selection = np.concatenate(selection)
        else:
            selection = np.where(self.rdm_descriptors[by] == value)
        dissimilarities = self.get_matrices()[:, selection][:, :, selection]
        descriptors = self.descriptors
        pattern_descriptors = extract_dict(
            self.pattern_descriptors, selection)
        rdm_descriptors = self.rdm_descriptors
        rdms = RDMs(dissimilarities=dissimilarities,
                    descriptors=descriptors,
                    rdm_descriptors=rdm_descriptors,
                    pattern_descriptors=pattern_descriptors)
        return rdms

    def subset(self, by, value):
        """ Returns a set of fewer RDMs matching descriptor values

        Args:
            by(String): the descriptor by which the subset selection
                        is made from descriptors
            value:      the value by which the subset selection is made
                        from descriptors

        Returns:
            RDMs object, with fewer RDMs

        """
        if by is None:
            by = 'index'
        selection = bool_index(self.rdm_descriptors[by], value)
        dissimilarities = self.dissimilarities[selection, :]
        descriptors = self.descriptors
        pattern_descriptors = self.pattern_descriptors
        rdm_descriptors = extract_dict(self.rdm_descriptors, selection)
        rdms = RDMs(dissimilarities=dissimilarities,
                    descriptors=descriptors,
                    rdm_descriptors=rdm_descriptors,
                    pattern_descriptors=pattern_descriptors)
        return rdms

    def subsample(self, by, value):
        """ Returns a subsampled RDMs with repetitions if values are repeated

        Args:
            by(String): the descriptor by which the subset selection
                        is made from descriptors
            value:      the value by which the subset selection is made
                        from descriptors

        Returns:
            RDMs object, with subsampled RDMs

        """
        if by is None:
            by = 'index'
        if (
                type(value) is list or
                type(value) is tuple or
                type(value) is np.ndarray):
            selection = [np.asarray(self.rdm_descriptors[by] == i).nonzero()[0]
                         for i in value]
            selection = np.concatenate(selection)
        else:
            selection = np.where(self.rdm_descriptors[by] == value)
        dissimilarities = self.dissimilarities[selection, :]
        descriptors = self.descriptors
        pattern_descriptors = self.pattern_descriptors
        rdm_descriptors = extract_dict(self.rdm_descriptors, selection)
        rdms = RDMs(dissimilarities=dissimilarities,
                    descriptors=descriptors,
                    rdm_descriptors=rdm_descriptors,
                    pattern_descriptors=pattern_descriptors)
        return rdms
<<<<<<< HEAD
    def append(self, rdm):
        """ appends an rdm to the object
        The rdm should have the same shape and type as this object.
        Its pattern_descriptor and descriptor are ignored

        Args:
            rdm(pyrsa.rdm.RDMs): the rdm to append

        Returns:

        """
        assert isinstance(rdm, RDMs), 'appended rdm should be an RDMs'
        assert rdm.n_cond == self.n_cond, 'appended rdm had wrong shape'
        assert rdm.dissimilarity_measure == self.dissimilarity_measure, \
            'appended rdm had wrong dissimilarity measure'
        self.dissimilarities = np.concatenate((
            self.dissimilarities, rdm.dissimilarities), axis=0)
        self.rdm_descriptors = append_descriptor(self.rdm_descriptors,
                                                 rdm.rdm_descriptors)
        self.n_rdm = self.n_rdm + rdm.n_rdm


def concat(rdms):
    """ concatenates rdm objects
    requires that the rdms have the same shape
    descriptor and pattern descriptors are taken from the first rdms object
    for rdm_descriptors concatenation is tried
    the rdm index is reinitialized

    Args:
        rdms(list of pyrsa.rdm.RDMs): RDMs objects to be concatenated

    Returns:
        pyrsa.rdm.RDMs: concatenated rdms object

    """
    rdm = rdms[0]
    assert isinstance(rdm, RDMs), 'rdms should be a list of RDMs objects'
    for rdm_new in rdms[1:]:
        rdm.append(rdm_new)
    return rdm


def get_categorical_rdm(category_vector, category_name='category'):
    """ generates an RDM object containing a categorical RDM, i.e. RDM = 0
    if the category is the same and 1 if they are different

    Args:
        category_vector(iterable): a category index per condition
        category_name(String): name for the descriptor in the object, defaults
            to 'category'

    Returns:
        pyrsa.rdm.RDMs: constructed RDM

    """
    n = len(category_vector)
    rdm_list = []
    for i_cat in range(n):
        for j_cat in range(i_cat+1,n):
            if isinstance(category_vector[i_cat], Iterable):
                comparisons = [np.array(category_vector[i_cat][idx])
                               != np.array(category_vector[j_cat][idx])
                               for idx in range(len(category_vector[i_cat]))]
                rdm_list.append(np.any(comparisons))
            else:
                rdm_list.append(category_vector[i_cat] != category_vector[j_cat])
    rdm = RDMs(np.array(rdm_list, dtype=np.float),
               pattern_descriptors={category_name:np.array(category_vector)})
    return rdm
=======


def rank_transform(rdms):
    """ applyes a rank_transform and generates a new RDMs object"""
    dissimilarities = rdms.get_vectors()
    dissimilarities = np.array([rankdata(dissimilarities[i])
                                for i in range(rdms.n_rdm)])
    rdms_new = RDMs(dissimilarities,
                    dissimilarity_measure=rdms.dissimilarity_measure,
                    descriptors=rdms.descriptors,
                    rdm_descriptors=rdms.rdm_descriptors,
                    pattern_descriptors=rdms.pattern_descriptors)
    return rdms_new
>>>>>>> c8b64845
<|MERGE_RESOLUTION|>--- conflicted
+++ resolved
@@ -253,7 +253,7 @@
                     rdm_descriptors=rdm_descriptors,
                     pattern_descriptors=pattern_descriptors)
         return rdms
-<<<<<<< HEAD
+
     def append(self, rdm):
         """ appends an rdm to the object
         The rdm should have the same shape and type as this object.
@@ -324,7 +324,6 @@
     rdm = RDMs(np.array(rdm_list, dtype=np.float),
                pattern_descriptors={category_name:np.array(category_vector)})
     return rdm
-=======
 
 
 def rank_transform(rdms):
@@ -337,5 +336,4 @@
                     descriptors=rdms.descriptors,
                     rdm_descriptors=rdms.rdm_descriptors,
                     pattern_descriptors=rdms.pattern_descriptors)
-    return rdms_new
->>>>>>> c8b64845
+    return rdms_new