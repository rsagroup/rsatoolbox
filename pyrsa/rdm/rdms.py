#!/usr/bin/env python3
# -*- coding: utf-8 -*-
"""
Definition of RSA RDMs class and subclasses

@author: baihan
"""

import os
import numpy as np
from scipy.stats import rankdata
from pyrsa.util.rdm_utils import batch_to_vectors
from pyrsa.util.rdm_utils import batch_to_matrices
from pyrsa.util.descriptor_utils import format_descriptor
from pyrsa.util.descriptor_utils import bool_index
from pyrsa.util.descriptor_utils import subset_descriptor
from pyrsa.util.descriptor_utils import check_descriptor_length_error
from pyrsa.util.descriptor_utils import append_descriptor
from pyrsa.util.data_utils import extract_dict
from collections.abc import Iterable
from pyrsa.util.file_io import write_dict_hdf5
from pyrsa.util.file_io import write_dict_pkl
from pyrsa.util.file_io import read_dict_hdf5
from pyrsa.util.file_io import read_dict_pkl


class RDMs:
    """ RDMs class

    Args:
        dissimilarities (numpy.ndarray):
            either a 2d np-array (n_rdm x vectorform of dissimilarities)
            or a 3d np-array (n_rdm x n_cond x n_cond)
        dissimilarity_measure (String):
            a description of the dissimilarity measure (e.g. 'Euclidean')
        descriptors (dict):
            descriptors with 1 value per RDMs object
        rdm_descriptors (dict):
            descriptors with 1 value per RDM
        pattern_descriptors (dict):
            descriptors with 1 value per RDM column

    Attributes:
        n_rdm(int): number of rdms
        n_cond(int): number of patterns

    """

    def __init__(self, dissimilarities,
                 dissimilarity_measure=None,
                 descriptors=None,
                 rdm_descriptors=None,
                 pattern_descriptors=None):
        self.dissimilarities, self.n_rdm, self.n_cond = \
            batch_to_vectors(dissimilarities)
        if descriptors is None:
            self.descriptors = {}
        else:
            self.descriptors = descriptors
        if rdm_descriptors is None:
            self.rdm_descriptors = {}
        else:
            check_descriptor_length_error(rdm_descriptors,
                                          'rdm_descriptors',
                                          self.n_rdm)
            self.rdm_descriptors = rdm_descriptors
        if pattern_descriptors is None:
            self.pattern_descriptors = {}
        else:
            check_descriptor_length_error(pattern_descriptors,
                                          'pattern_descriptors',
                                          self.n_cond)
            self.pattern_descriptors = pattern_descriptors
        if 'index' not in self.pattern_descriptors.keys():
            self.pattern_descriptors['index'] = np.arange(self.n_cond)
        if 'index' not in self.rdm_descriptors.keys():
            self.rdm_descriptors['index'] = np.arange(self.n_rdm)
        self.dissimilarity_measure = dissimilarity_measure

    def __repr__(self):
        """
        defines string which is printed for the object
        """
        return (f'pyrsa.rdm.{self.__class__.__name__}(\n'
                f'dissimilarity_measure = \n{self.dissimilarity_measure}\n'
                f'dissimilarities = \n{self.dissimilarities}\n'
                f'descriptors = \n{self.descriptors}\n'
                f'rdm_descriptors = \n{self.rdm_descriptors}\n'
                f'pattern_descriptors = \n{self.pattern_descriptors}\n'
                )

    def __str__(self):
        """
        defines the output of print
        """
        string_desc = format_descriptor(self.descriptors)
        rdm_desc = format_descriptor(self.rdm_descriptors)
        pattern_desc = format_descriptor(self.pattern_descriptors)
        diss = self.get_matrices()[0]
        return (f'pyrsa.rdm.{self.__class__.__name__}\n'
                f'{self.n_rdm} RDM(s) over {self.n_cond} conditions\n\n'
                f'dissimilarity_measure = \n{self.dissimilarity_measure}\n\n'
                f'dissimilarities[0] = \n{diss}\n\n'
                f'descriptors: \n{string_desc}\n'
                f'rdm_descriptors: \n{rdm_desc}\n'
                f'pattern_descriptors: \n{pattern_desc}\n'
                )

    def __getitem__(self, idx):
        """
        allows indexing with []
        and iterating over RDMs with `for rdm in rdms:`
        """
        idx = np.array(idx)
        dissimilarities = self.dissimilarities[idx].reshape(
            -1, self.dissimilarities.shape[1])
        rdm_descriptors = subset_descriptor(self.rdm_descriptors, idx)
        rdms = RDMs(dissimilarities,
                    dissimilarity_measure=self.dissimilarity_measure,
                    descriptors=self.descriptors,
                    rdm_descriptors=rdm_descriptors,
                    pattern_descriptors=self.pattern_descriptors)
        return rdms

    def __len__(self) -> int:
        """
        The number of RDMs in this stack.
        Together with __getitem__, allows `reversed(rdms)`.
        """
        return self.n_rdm

    def get_vectors(self):
        """ Returns RDMs as np.ndarray with each RDM as a vector

        Returns:
            numpy.ndarray: RDMs as a matrix with one row per RDM

        """
        return self.dissimilarities

    def get_matrices(self):
        """ Returns RDMs as np.ndarray with each RDM as a matrix

        Returns:
            numpy.ndarray: RDMs as a 3-Tensor with one matrix per RDM

        """
        matrices, _, _ = batch_to_matrices(self.dissimilarities)
        return matrices

    def subset_pattern(self, by, value):
        """ Returns a smaller RDMs with patterns with certain descriptor values

        Args:
            by(String): the descriptor by which the subset selection
                        is made from pattern_descriptors
            value:      the value by which the subset selection is made
                        from pattern_descriptors

        Returns:
            RDMs object, with fewer patterns

        """
        if by is None:
            by = 'index'
        selection = bool_index(self.pattern_descriptors[by], value)
        dissimilarities = self.get_matrices()[:, selection][:, :, selection]
        descriptors = self.descriptors
        pattern_descriptors = extract_dict(
            self.pattern_descriptors, selection)
        rdm_descriptors = self.rdm_descriptors
        dissimilarity_measure = self.dissimilarity_measure
        rdms = RDMs(dissimilarities=dissimilarities,
                    descriptors=descriptors,
                    rdm_descriptors=rdm_descriptors,
                    pattern_descriptors=pattern_descriptors,
                    dissimilarity_measure=dissimilarity_measure)
        return rdms

    def subsample_pattern(self, by, value):
        """ Returns a subsampled RDMs with repetitions if values are repeated

        This function now generates Nans where the off-diagonal 0s would
        appear. These values are trivial to predict for models and thus
        need to be marked and excluded from the evaluation.

        Args:
            by(String): the descriptor by which the subset selection
                        is made from descriptors
            value:      the value by which the subset selection is made
                        from descriptors

        Returns:
            RDMs object, with subsampled patterns

        """
        if by is None:
            by = 'index'
        if (
                type(value) is list or
                type(value) is tuple or
                type(value) is np.ndarray):
            desc = self.pattern_descriptors[by]
            selection = [np.asarray(desc == i).nonzero()[0]
                         for i in value]
            selection = np.concatenate(selection)
        else:
            selection = np.where(self.rdm_descriptors[by] == value)
        selection = np.sort(selection)
        dissimilarities = self.get_matrices()
        for i_rdm in range(self.n_rdm):
            np.fill_diagonal(dissimilarities[i_rdm], np.nan)
        selection = np.sort(selection)
        dissimilarities = dissimilarities[:, selection][:, :, selection]
        descriptors = self.descriptors
        pattern_descriptors = extract_dict(
            self.pattern_descriptors, selection)
        rdm_descriptors = self.rdm_descriptors
        dissimilarity_measure = self.dissimilarity_measure
        rdms = RDMs(dissimilarities=dissimilarities,
                    descriptors=descriptors,
                    rdm_descriptors=rdm_descriptors,
                    pattern_descriptors=pattern_descriptors,
                    dissimilarity_measure=dissimilarity_measure)
        return rdms

    def subset(self, by, value):
        """ Returns a set of fewer RDMs matching descriptor values

        Args:
            by(String): the descriptor by which the subset selection
                        is made from descriptors
            value:      the value by which the subset selection is made
                        from descriptors

        Returns:
            RDMs object, with fewer RDMs

        """
        if by is None:
            by = 'index'
        selection = bool_index(self.rdm_descriptors[by], value)
        dissimilarities = self.dissimilarities[selection, :]
        descriptors = self.descriptors
        pattern_descriptors = self.pattern_descriptors
        rdm_descriptors = extract_dict(self.rdm_descriptors, selection)
        dissimilarity_measure = self.dissimilarity_measure
        rdms = RDMs(dissimilarities=dissimilarities,
                    descriptors=descriptors,
                    rdm_descriptors=rdm_descriptors,
                    pattern_descriptors=pattern_descriptors,
                    dissimilarity_measure=dissimilarity_measure)
        return rdms

    def subsample(self, by, value):
        """ Returns a subsampled RDMs with repetitions if values are repeated

        Args:
            by(String): the descriptor by which the subset selection
                        is made from descriptors
            value:      the value by which the subset selection is made
                        from descriptors

        Returns:
            RDMs object, with subsampled RDMs

        """
        if by is None:
            by = 'index'
        if (
                type(value) is list or
                type(value) is tuple or
                type(value) is np.ndarray):
            selection = [np.asarray(self.rdm_descriptors[by] == i).nonzero()[0]
                         for i in value]
            selection = np.concatenate(selection)
        else:
            selection = np.where(self.rdm_descriptors[by] == value)
        dissimilarities = self.dissimilarities[selection, :]
        descriptors = self.descriptors
        pattern_descriptors = self.pattern_descriptors
        rdm_descriptors = extract_dict(self.rdm_descriptors, selection)
        dissimilarity_measure = self.dissimilarity_measure
        rdms = RDMs(dissimilarities=dissimilarities,
                    descriptors=descriptors,
                    rdm_descriptors=rdm_descriptors,
                    pattern_descriptors=pattern_descriptors,
                    dissimilarity_measure=dissimilarity_measure)
        return rdms

    def append(self, rdm):
        """ appends an rdm to the object
        The rdm should have the same shape and type as this object.
        Its pattern_descriptor and descriptor are ignored

        Args:
            rdm(pyrsa.rdm.RDMs): the rdm to append

        Returns:

        """
        assert isinstance(rdm, RDMs), 'appended rdm should be an RDMs'
        assert rdm.n_cond == self.n_cond, 'appended rdm had wrong shape'
        assert rdm.dissimilarity_measure == self.dissimilarity_measure, \
            'appended rdm had wrong dissimilarity measure'
        self.dissimilarities = np.concatenate((
            self.dissimilarities, rdm.dissimilarities), axis=0)
        self.rdm_descriptors = append_descriptor(self.rdm_descriptors,
                                                 rdm.rdm_descriptors)
        self.n_rdm = self.n_rdm + rdm.n_rdm

    def save(self, filename, file_type='hdf5'):
        """ saves the RDMs object into a file

        Args:
            filename(String): path to file to save to
                [or opened file]
            file_type(String): Type of file to create:
                hdf5: hdf5 file
                pkl: pickle file

        """
        if isinstance(filename, str):
            if os.path.isfile(filename):
                os.remove(filename)
        rdm_dict = self.to_dict()
        if file_type == 'hdf5':
            write_dict_hdf5(filename, rdm_dict)
        elif file_type == 'pkl':
            write_dict_pkl(filename, rdm_dict)

    def to_dict(self):
        """ converts the object into a dictionary, which can be saved to disk

        Returns:
            rdm_dict(dict): dictionary containing all information required to
                recreate the RDMs object
        """
        rdm_dict = {}
        rdm_dict['dissimilarities'] = self.dissimilarities
        rdm_dict['descriptors'] = self.descriptors
        rdm_dict['rdm_descriptors'] = self.rdm_descriptors
        rdm_dict['pattern_descriptors'] = self.pattern_descriptors
        rdm_dict['dissimilarity_measure'] = self.dissimilarity_measure
        return rdm_dict

    def reorder(self, new_order):
        """Reorder the patterns according to the index in new_order

        Args:
            new_order (numpy.ndarray): new order of patterns,
                vector of length equal to the number of patterns
        """
        matrices = self.get_matrices()
        matrices = matrices[(slice(None),) + np.ix_(new_order, new_order)]
        self.dissimilarities = batch_to_vectors(matrices)[0]
        for dname, descriptors in self.pattern_descriptors.items():
            self.pattern_descriptors[dname] = descriptors[new_order]

    def sort_by(self, **kwargs):
        """Reorder the patterns by sorting a descriptor

        Pass keyword arguments that correspond to descriptors,
        with value 'alpha'. 

        Example:
            Sorts the condition descriptor alphabetically:

            `rdms.sort(condition='alpha')`

        Raises:
            ValueError: Raised if the method chosen is not implemented
        """
        for dname, method in kwargs.items():
            if method == 'alpha':
                descriptor = self.pattern_descriptors[dname]
                self.reorder(np.argsort(descriptor))
            else:
                raise ValueError(f'Unknown sorting method: {method}')


def rdms_from_dict(rdm_dict):
    """ creates a RDMs object from a dictionary

    Args:
        rdm_dict(dict): dictionary with information

    Returns:
        rdms(RDMs): the regenerated RDMs object

    """
    rdms = RDMs(dissimilarities=rdm_dict['dissimilarities'],
                descriptors=rdm_dict['descriptors'],
                rdm_descriptors=rdm_dict['rdm_descriptors'],
                pattern_descriptors=rdm_dict['pattern_descriptors'],
                dissimilarity_measure=rdm_dict['dissimilarity_measure'])
    return rdms


def load_rdm(filename, file_type=None):
    """ loads a RDMs object from disk

    Args:
        filename(String): path to file to load

    """
    if file_type is None:
        if isinstance(filename, str):
            if filename[-4:] == '.pkl':
                file_type = 'pkl'
            elif filename[-3:] == '.h5' or filename[-4:] == 'hdf5':
                file_type = 'hdf5'
    if file_type == 'hdf5':
        rdm_dict = read_dict_hdf5(filename)
    elif file_type == 'pkl':
        rdm_dict = read_dict_pkl(filename)
    else:
        raise ValueError('filetype not understood')
    return rdms_from_dict(rdm_dict)


def rank_transform(rdms):
    """ applyes a rank_transform and generates a new RDMs object"""
    dissimilarities = rdms.get_vectors()
    dissimilarities = np.array([rankdata(dissimilarities[i])
                                for i in range(rdms.n_rdm)])
    rdms_new = RDMs(dissimilarities,
                    dissimilarity_measure=rdms.dissimilarity_measure,
                    descriptors=rdms.descriptors,
                    rdm_descriptors=rdms.rdm_descriptors,
                    pattern_descriptors=rdms.pattern_descriptors)
    return rdms_new


def concat(rdms):
    """ concatenates rdm objects
    requires that the rdms have the same shape
    descriptor and pattern descriptors are taken from the first rdms object
    for rdm_descriptors concatenation is tried
    the rdm index is reinitialized

    Args:
        rdms(list of pyrsa.rdm.RDMs): RDMs objects to be concatenated

    Returns:
        pyrsa.rdm.RDMs: concatenated rdms object

    """
    rdm = rdms[0]
    assert isinstance(rdm, RDMs), 'rdms should be a list of RDMs objects'
    for rdm_new in rdms[1:]:
        rdm.append(rdm_new)
    return rdm


def get_categorical_rdm(category_vector, category_name='category'):
    """ generates an RDM object containing a categorical RDM, i.e. RDM = 0
    if the category is the same and 1 if they are different

    Args:
        category_vector(iterable): a category index per condition
        category_name(String): name for the descriptor in the object, defaults
            to 'category'

    Returns:
        pyrsa.rdm.RDMs: constructed RDM

    """
    n = len(category_vector)
    rdm_list = []
    for i_cat in range(n):
<<<<<<< HEAD
        for j_cat in range(i_cat+1, n):
=======
        for j_cat in range(i_cat + 1, n):
>>>>>>> 8b97bc2e
            if isinstance(category_vector[i_cat], Iterable):
                comparisons = [np.array(category_vector[i_cat][idx])
                               != np.array(category_vector[j_cat][idx])
                               for idx in range(len(category_vector[i_cat]))]
                rdm_list.append(np.any(comparisons))
            else:
<<<<<<< HEAD
                rdm_list.append(category_vector[i_cat]
                                != category_vector[j_cat])
=======
                rdm_list.append(
                    category_vector[i_cat] != category_vector[j_cat])
>>>>>>> 8b97bc2e
    rdm = RDMs(np.array(rdm_list, dtype=np.float),
               pattern_descriptors={category_name: np.array(category_vector)})
    return rdm<|MERGE_RESOLUTION|>--- conflicted
+++ resolved
@@ -361,7 +361,7 @@
         """Reorder the patterns by sorting a descriptor
 
         Pass keyword arguments that correspond to descriptors,
-        with value 'alpha'. 
+        with value 'alpha'.
 
         Example:
             Sorts the condition descriptor alphabetically:
@@ -469,24 +469,15 @@
     n = len(category_vector)
     rdm_list = []
     for i_cat in range(n):
-<<<<<<< HEAD
-        for j_cat in range(i_cat+1, n):
-=======
         for j_cat in range(i_cat + 1, n):
->>>>>>> 8b97bc2e
             if isinstance(category_vector[i_cat], Iterable):
                 comparisons = [np.array(category_vector[i_cat][idx])
                                != np.array(category_vector[j_cat][idx])
                                for idx in range(len(category_vector[i_cat]))]
                 rdm_list.append(np.any(comparisons))
             else:
-<<<<<<< HEAD
                 rdm_list.append(category_vector[i_cat]
                                 != category_vector[j_cat])
-=======
-                rdm_list.append(
-                    category_vector[i_cat] != category_vector[j_cat])
->>>>>>> 8b97bc2e
     rdm = RDMs(np.array(rdm_list, dtype=np.float),
                pattern_descriptors={category_name: np.array(category_vector)})
     return rdm