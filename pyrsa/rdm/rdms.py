#!/usr/bin/env python3
# -*- coding: utf-8 -*-
"""
Definition of RSA RDMs class and subclasses

@author: baihan
"""

import numpy as np
from scipy.stats import rankdata
from pyrsa.util.rdm_utils import batch_to_vectors
from pyrsa.util.rdm_utils import batch_to_matrices
from pyrsa.util.descriptor_utils import format_descriptor
from pyrsa.util.descriptor_utils import bool_index
from pyrsa.util.descriptor_utils import subset_descriptor
from pyrsa.util.descriptor_utils import check_descriptor_length_error
from pyrsa.util.descriptor_utils import append_descriptor
from pyrsa.util.data_utils import extract_dict
from collections.abc import Iterable
from pyrsa.util.file_io import write_dict_hdf5
from pyrsa.util.file_io import write_dict_pkl
from pyrsa.util.file_io import read_dict_hdf5
from pyrsa.util.file_io import read_dict_pkl
from pyrsa.util.file_io import remove_file


class RDMs:
    """ RDMs class

    Args:
        dissimilarities (numpy.ndarray):
            either a 2d np-array (n_rdm x vectorform of dissimilarities)
            or a 3d np-array (n_rdm x n_cond x n_cond)
        dissimilarity_measure (String):
            a description of the dissimilarity measure (e.g. 'Euclidean')
        descriptors (dict):
            descriptors with 1 value per RDMs object
        rdm_descriptors (dict):
            descriptors with 1 value per RDM
        pattern_descriptors (dict):
            descriptors with 1 value per RDM column

    Attributes:
        n_rdm(int): number of rdms
        n_cond(int): number of patterns

    """

    def __init__(self, dissimilarities,
                 dissimilarity_measure=None,
                 descriptors=None,
                 rdm_descriptors=None,
                 pattern_descriptors=None):
        self.dissimilarities, self.n_rdm, self.n_cond = \
            batch_to_vectors(dissimilarities)
        if descriptors is None:
            self.descriptors = {}
        else:
            self.descriptors = descriptors
        if rdm_descriptors is None:
            self.rdm_descriptors = {}
        else:
            check_descriptor_length_error(rdm_descriptors,
                                          'rdm_descriptors',
                                          self.n_rdm)
            self.rdm_descriptors = rdm_descriptors
        if pattern_descriptors is None:
            self.pattern_descriptors = {}
        else:
            check_descriptor_length_error(pattern_descriptors,
                                          'pattern_descriptors',
                                          self.n_cond)
            self.pattern_descriptors = pattern_descriptors
        if 'index' not in self.pattern_descriptors.keys():
            self.pattern_descriptors['index'] = np.arange(self.n_cond)
        if 'index' not in self.rdm_descriptors.keys():
            self.rdm_descriptors['index'] = np.arange(self.n_rdm)
        self.dissimilarity_measure = dissimilarity_measure

    def __repr__(self):
        """
        defines string which is printed for the object
        """
        return (f'pyrsa.rdm.{self.__class__.__name__}(\n'
                f'dissimilarity_measure = \n{self.dissimilarity_measure}\n'
                f'dissimilarities = \n{self.dissimilarities}\n'
                f'descriptors = \n{self.descriptors}\n'
                f'rdm_descriptors = \n{self.rdm_descriptors}\n'
                f'pattern_descriptors = \n{self.pattern_descriptors}\n'
                )

    def __str__(self):
        """
        defines the output of print
        """
        string_desc = format_descriptor(self.descriptors)
        rdm_desc = format_descriptor(self.rdm_descriptors)
        pattern_desc = format_descriptor(self.pattern_descriptors)
        diss = self.get_matrices()[0]
        return (f'pyrsa.rdm.{self.__class__.__name__}\n'
                f'{self.n_rdm} RDM(s) over {self.n_cond} conditions\n\n'
                f'dissimilarity_measure = \n{self.dissimilarity_measure}\n\n'
                f'dissimilarities[0] = \n{diss}\n\n'
                f'descriptors: \n{string_desc}\n'
                f'rdm_descriptors: \n{rdm_desc}\n'
                f'pattern_descriptors: \n{pattern_desc}\n'
                )

    def __getitem__(self, idx):
        """
        allows indexing with []
        and iterating over RDMs with `for rdm in rdms:`
        """
        idx = np.array(idx)
        dissimilarities = self.dissimilarities[idx].reshape(
            -1, self.dissimilarities.shape[1])
        rdm_descriptors = subset_descriptor(self.rdm_descriptors, idx)
        rdms = RDMs(dissimilarities,
                    dissimilarity_measure=self.dissimilarity_measure,
                    descriptors=self.descriptors,
                    rdm_descriptors=rdm_descriptors,
                    pattern_descriptors=self.pattern_descriptors)
        return rdms

    def __len__(self) -> int:
        """
        The number of RDMs in this stack.
        Together with __getitem__, allows `reversed(rdms)`.
        """
        return self.n_rdm

    def get_vectors(self):
        """ Returns RDMs as np.ndarray with each RDM as a vector

        Returns:
            numpy.ndarray: RDMs as a matrix with one row per RDM

        """
        return self.dissimilarities

    def get_matrices(self):
        """ Returns RDMs as np.ndarray with each RDM as a matrix

        Returns:
            numpy.ndarray: RDMs as a 3-Tensor with one matrix per RDM

        """
        matrices, _, _ = batch_to_matrices(self.dissimilarities)
        return matrices

    def subset_pattern(self, by, value):
        """ Returns a smaller RDMs with patterns with certain descriptor values

        Args:
            by(String): the descriptor by which the subset selection
                        is made from pattern_descriptors
            value:      the value by which the subset selection is made
                        from pattern_descriptors

        Returns:
            RDMs object, with fewer patterns

        """
        if by is None:
            by = 'index'
        selection = bool_index(self.pattern_descriptors[by], value)
        dissimilarities = self.get_matrices()[:, selection][:, :, selection]
        descriptors = self.descriptors
        pattern_descriptors = extract_dict(
            self.pattern_descriptors, selection)
        rdm_descriptors = self.rdm_descriptors
        dissimilarity_measure = self.dissimilarity_measure
        rdms = RDMs(dissimilarities=dissimilarities,
                    descriptors=descriptors,
                    rdm_descriptors=rdm_descriptors,
                    pattern_descriptors=pattern_descriptors,
                    dissimilarity_measure=dissimilarity_measure)
        return rdms

    def subsample_pattern(self, by, value):
        """ Returns a subsampled RDMs with repetitions if values are repeated

        This function now generates Nans where the off-diagonal 0s would
        appear. These values are trivial to predict for models and thus
        need to be marked and excluded from the evaluation.

        Args:
            by(String): the descriptor by which the subset selection
                        is made from descriptors
            value:      the value by which the subset selection is made
                        from descriptors

        Returns:
            RDMs object, with subsampled patterns

        """
        if by is None:
            by = 'index'
        if (
                type(value) is list or
                type(value) is tuple or
                type(value) is np.ndarray):
            desc = self.pattern_descriptors[by]
            selection = [np.asarray(desc == i).nonzero()[0]
                         for i in value]
            selection = np.concatenate(selection)
        else:
            selection = np.where(self.rdm_descriptors[by] == value)
        selection = np.sort(selection)
        dissimilarities = self.get_matrices()
        for i_rdm in range(self.n_rdm):
            np.fill_diagonal(dissimilarities[i_rdm], np.nan)
        selection = np.sort(selection)
        dissimilarities = dissimilarities[:, selection][:, :, selection]
        descriptors = self.descriptors
        pattern_descriptors = extract_dict(
            self.pattern_descriptors, selection)
        rdm_descriptors = self.rdm_descriptors
        dissimilarity_measure = self.dissimilarity_measure
        rdms = RDMs(dissimilarities=dissimilarities,
                    descriptors=descriptors,
                    rdm_descriptors=rdm_descriptors,
                    pattern_descriptors=pattern_descriptors,
                    dissimilarity_measure=dissimilarity_measure)
        return rdms

    def subset(self, by, value):
        """ Returns a set of fewer RDMs matching descriptor values

        Args:
            by(String): the descriptor by which the subset selection
                        is made from descriptors
            value:      the value by which the subset selection is made
                        from descriptors

        Returns:
            RDMs object, with fewer RDMs

        """
        if by is None:
            by = 'index'
        selection = bool_index(self.rdm_descriptors[by], value)
        dissimilarities = self.dissimilarities[selection, :]
        descriptors = self.descriptors
        pattern_descriptors = self.pattern_descriptors
        rdm_descriptors = extract_dict(self.rdm_descriptors, selection)
        dissimilarity_measure = self.dissimilarity_measure
        rdms = RDMs(dissimilarities=dissimilarities,
                    descriptors=descriptors,
                    rdm_descriptors=rdm_descriptors,
                    pattern_descriptors=pattern_descriptors,
                    dissimilarity_measure=dissimilarity_measure)
        return rdms

    def subsample(self, by, value):
        """ Returns a subsampled RDMs with repetitions if values are repeated

        Args:
            by(String): the descriptor by which the subset selection
                        is made from descriptors
            value:      the value by which the subset selection is made
                        from descriptors

        Returns:
            RDMs object, with subsampled RDMs

        """
        if by is None:
            by = 'index'
        if (
                type(value) is list or
                type(value) is tuple or
                type(value) is np.ndarray):
            selection = [np.asarray(self.rdm_descriptors[by] == i).nonzero()[0]
                         for i in value]
            selection = np.concatenate(selection)
        else:
            selection = np.where(self.rdm_descriptors[by] == value)
        dissimilarities = self.dissimilarities[selection, :]
        descriptors = self.descriptors
        pattern_descriptors = self.pattern_descriptors
        rdm_descriptors = extract_dict(self.rdm_descriptors, selection)
        dissimilarity_measure = self.dissimilarity_measure
        rdms = RDMs(dissimilarities=dissimilarities,
                    descriptors=descriptors,
                    rdm_descriptors=rdm_descriptors,
                    pattern_descriptors=pattern_descriptors,
                    dissimilarity_measure=dissimilarity_measure)
        return rdms

    def append(self, rdm):
        """ appends an rdm to the object
        The rdm should have the same shape and type as this object.
        Its pattern_descriptor and descriptor are ignored

        Args:
            rdm(pyrsa.rdm.RDMs): the rdm to append

        Returns:

        """
        assert isinstance(rdm, RDMs), 'appended rdm should be an RDMs'
        assert rdm.n_cond == self.n_cond, 'appended rdm had wrong shape'
        assert rdm.dissimilarity_measure == self.dissimilarity_measure, \
            'appended rdm had wrong dissimilarity measure'
        self.dissimilarities = np.concatenate((
            self.dissimilarities, rdm.dissimilarities), axis=0)
        self.rdm_descriptors = append_descriptor(self.rdm_descriptors,
                                                 rdm.rdm_descriptors)
        self.n_rdm = self.n_rdm + rdm.n_rdm

    def save(self, filename, file_type='hdf5', overwrite=False):
        """ saves the RDMs object into a file

        Args:
            filename(String): path to file to save to
                [or opened file]
            file_type(String): Type of file to create:
                hdf5: hdf5 file
                pkl: pickle file
            overwrite(Boolean): overwrites file if it already exists

        """
        rdm_dict = self.to_dict()
        if overwrite:
            remove_file(filename)
        if file_type == 'hdf5':
            write_dict_hdf5(filename, rdm_dict)
        elif file_type == 'pkl':
            write_dict_pkl(filename, rdm_dict)

    def to_dict(self):
        """ converts the object into a dictionary, which can be saved to disk

        Returns:
            rdm_dict(dict): dictionary containing all information required to
                recreate the RDMs object
        """
        rdm_dict = {}
        rdm_dict['dissimilarities'] = self.dissimilarities
        rdm_dict['descriptors'] = self.descriptors
        rdm_dict['rdm_descriptors'] = self.rdm_descriptors
        rdm_dict['pattern_descriptors'] = self.pattern_descriptors
        rdm_dict['dissimilarity_measure'] = self.dissimilarity_measure
        return rdm_dict

    def reorder(self, new_order):
        """Reorder the patterns according to the index in new_order

        Args:
            new_order (numpy.ndarray): new order of patterns,
                vector of length equal to the number of patterns
        """
        matrices = self.get_matrices()
        matrices = matrices[(slice(None),) + np.ix_(new_order, new_order)]
        self.dissimilarities = batch_to_vectors(matrices)[0]
        for dname, descriptors in self.pattern_descriptors.items():
            self.pattern_descriptors[dname] = descriptors[new_order]

    def sort_by(self, **kwargs):
        """Reorder the patterns by sorting a descriptor

        Pass keyword arguments that correspond to descriptors,
<<<<<<< HEAD
        with value indicating the sort type. Supported methods:
            'alpha': sort alphabetically (using np.sort)
            list/np.array: specify the new order explicitly. Values should
                correspond to the descriptor values
=======
        with value 'alpha'.
>>>>>>> 2a58bc21

        Example:
            Sorts the condition descriptor alphabetically:

            `rdms.sort(condition='alpha')`

        Raises:
            ValueError: Raised if the method chosen is not implemented
        """
        for dname, method in kwargs.items():
            if method == 'alpha':
                descriptor = self.pattern_descriptors[dname]
                self.reorder(np.argsort(descriptor))
            elif isinstance(method, (list, np.ndarray)):
                # in this case, `method` is the desired descriptor order
                new_order = method
                descriptor = self.pattern_descriptors[dname]
                if not set(descriptor).issubset(new_order):
                    raise ValueError(f'Expected {method} to be a permutation \
                            or subset of {descriptor}')
                # convert to indices to use `reorder` method
                self.reorder([list(descriptor).index(x) for x in new_order])
            else:
                raise ValueError(f'Unknown sorting method: {method}')


def rdms_from_dict(rdm_dict):
    """ creates a RDMs object from a dictionary

    Args:
        rdm_dict(dict): dictionary with information

    Returns:
        rdms(RDMs): the regenerated RDMs object

    """
    rdms = RDMs(dissimilarities=rdm_dict['dissimilarities'],
                descriptors=rdm_dict['descriptors'],
                rdm_descriptors=rdm_dict['rdm_descriptors'],
                pattern_descriptors=rdm_dict['pattern_descriptors'],
                dissimilarity_measure=rdm_dict['dissimilarity_measure'])
    return rdms


def load_rdm(filename, file_type=None):
    """ loads a RDMs object from disk

    Args:
        filename(String): path to file to load

    """
    if file_type is None:
        if isinstance(filename, str):
            if filename[-4:] == '.pkl':
                file_type = 'pkl'
            elif filename[-3:] == '.h5' or filename[-4:] == 'hdf5':
                file_type = 'hdf5'
    if file_type == 'hdf5':
        rdm_dict = read_dict_hdf5(filename)
    elif file_type == 'pkl':
        rdm_dict = read_dict_pkl(filename)
    else:
        raise ValueError('filetype not understood')
    return rdms_from_dict(rdm_dict)


def rank_transform(rdms, method='average'):
    """ applies a rank_transform and generates a new RDMs object
    This assigns a rank to each dissimilarity estimate in the RDM,
    deals with rank ties and saves ranks as new dissimilarity estimates.
    As an effect, all non-diagonal entries of the RDM will
    range from 1 to (n_dim²-n_dim)/2, if the RDM has the dimensions
    n_dim x n_dim.

    Args:
        rdms(RDMs): RDMs object
        method(String):
            controls how ranks are assigned to equal values
            other options are: ‘average’, ‘min’, ‘max’, ‘dense’, ‘ordinal’

    Returns:
        rdms_new(RDMs): RDMs object with rank transformed dissimilarities

    """
    dissimilarities = rdms.get_vectors()
    dissimilarities = np.array([rankdata(dissimilarities[i], method=method)
                                for i in range(rdms.n_rdm)])
    rdms_new = RDMs(dissimilarities,
                    dissimilarity_measure=rdms.dissimilarity_measure,
                    descriptors=rdms.descriptors,
                    rdm_descriptors=rdms.rdm_descriptors,
                    pattern_descriptors=rdms.pattern_descriptors)
    return rdms_new


def concat(rdms):
    """ concatenates rdm objects
    requires that the rdms have the same shape
    descriptor and pattern descriptors are taken from the first rdms object
    for rdm_descriptors concatenation is tried
    the rdm index is reinitialized

    Args:
        rdms(list of pyrsa.rdm.RDMs): RDMs objects to be concatenated

    Returns:
        pyrsa.rdm.RDMs: concatenated rdms object

    """
    rdm = rdms[0]
    assert isinstance(rdm, RDMs), 'rdms should be a list of RDMs objects'
    for rdm_new in rdms[1:]:
        rdm.append(rdm_new)
    return rdm


def permute_rdms(rdms, p=None):
    """ Permute rows, columns and corresponding pattern descriptors
    of RDM matrices according to a permutation vector

    Args:
        p (numpy.ndarray):
           permutation vector (values must be unique integers
           from 0 to n_cond of RDM matrix).
           If p = None, a random permutation vector is created.

    Returns:
        rdm_p(pyrsa.rdm.RDMs): the rdm object with a permuted matrix
            and pattern descriptors

    """
    if p is None:
        p = np.random.permutation(rdms.n_cond)
        print('No permutation vector specified,'
              + ' performing random permutation.')

    assert p.dtype == 'int', "permutation vector must have integer entries."
    assert min(p) == 0 and max(p) == rdms.n_cond-1, \
        "permutation vector must have entries ranging from 0 to n_cond"
    assert len(np.unique(p)) == rdms.n_cond, \
        "permutation vector must only have unique integer entries"

    rdm_mats = rdms.get_matrices()
    descriptors = rdms.descriptors.copy()
    rdm_descriptors = rdms.rdm_descriptors.copy()
    pattern_descriptors = rdms.pattern_descriptors.copy()

    # To easily reverse permutation later
    p_inv = np.arange(len(p))[np.argsort(p)]
    descriptors.update({'p_inv': p_inv})
    rdm_mats = rdm_mats[:, p, :]
    rdm_mats = rdm_mats[:, :, p]
    stims = np.array(pattern_descriptors['stim'])
    pattern_descriptors.update({'stim': list(stims[p].astype(np.str_))})

    rdms_p = RDMs(
        dissimilarities=rdm_mats,
        descriptors=descriptors,
        rdm_descriptors=rdm_descriptors,
        pattern_descriptors=pattern_descriptors)
    return rdms_p


def inverse_permute_rdms(rdms):
    """ Gimmick function to reverse the effect of permute_rdms() """

    p_inv = rdms.descriptors['p_inv']
    rdms_p = permute_rdms(rdms, p=p_inv)
    return rdms_p


def get_categorical_rdm(category_vector, category_name='category'):
    """ generates an RDM object containing a categorical RDM, i.e. RDM = 0
    if the category is the same and 1 if they are different

    Args:
        category_vector(iterable): a category index per condition
        category_name(String): name for the descriptor in the object, defaults
            to 'category'

    Returns:
        pyrsa.rdm.RDMs: constructed RDM

    """
    n = len(category_vector)
    rdm_list = []
    for i_cat in range(n):
        for j_cat in range(i_cat + 1, n):
            if isinstance(category_vector[i_cat], Iterable):
                comparisons = [np.array(category_vector[i_cat][idx])
                               != np.array(category_vector[j_cat][idx])
                               for idx in range(len(category_vector[i_cat]))]
                rdm_list.append(np.any(comparisons))
            else:
                rdm_list.append(
                    category_vector[i_cat] != category_vector[j_cat])
    rdm = RDMs(np.array(rdm_list, dtype=np.float),
               pattern_descriptors={category_name: np.array(category_vector)})
    return rdm<|MERGE_RESOLUTION|>--- conflicted
+++ resolved
@@ -361,14 +361,10 @@
         """Reorder the patterns by sorting a descriptor
 
         Pass keyword arguments that correspond to descriptors,
-<<<<<<< HEAD
         with value indicating the sort type. Supported methods:
             'alpha': sort alphabetically (using np.sort)
             list/np.array: specify the new order explicitly. Values should
                 correspond to the descriptor values
-=======
-        with value 'alpha'.
->>>>>>> 2a58bc21
 
         Example:
             Sorts the condition descriptor alphabetically:
