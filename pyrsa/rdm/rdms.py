--- conflicted
+++ resolved
@@ -292,8 +292,8 @@
     assert isinstance(rdm, RDMs), 'rdms should be a list of RDMs objects'
     for rdm_new in rdms[1:]:
         rdm.append(rdm_new)
-<<<<<<< HEAD
     return rdm
+
 
 def get_categorical_rdm(category_vector, category_name='category'):
     """ generates an RDM object containing a categorical RDM, i.e. RDM = 0
@@ -321,6 +321,4 @@
                 rdm_list.append(category_vector[i_cat] != category_vector[j_cat])
     rdm = RDMs(np.array(rdm_list, dtype=np.float),
                pattern_descriptors={category_name:np.array(category_vector)})
-=======
->>>>>>> 1093ae2c
     return rdm