--- conflicted
+++ resolved
@@ -7,13 +7,8 @@
 import scipy.stats
 from scipy.stats._stats import _kendall_dis
 from pyrsa.util.rdm_utils import _get_n_from_reduced_vectors
-<<<<<<< HEAD
-from pyrsa.util.rdm_utils import _parse_input_rdms
-from pyrsa.util.matrix import row_col_indicator_g, get_v
-=======
+from pyrsa.util.matrix import row_col_indicator_g, pairwise_contrast_sparse
 from pyrsa.util.rdm_utils import _get_n_from_length
-from pyrsa.util.matrix import row_col_indicator_g
->>>>>>> 56b90ff4
 
 
 def compare(rdm1, rdm2, method='cosine', sigma_k=None):
@@ -276,21 +271,12 @@
 
     """
     if nan_idx is not None:
-<<<<<<< HEAD
-        n_cond = _get_n_from_reduced_vectors(nan_idx)
-        v = get_v(n_cond, sigma_k)
-        v = v[nan_idx[0]][:, nan_idx[0]]
-    else:
-        n_cond = _get_n_from_reduced_vectors(vector1)
-        v = get_v(n_cond, sigma_k)
-=======
         n_cond = _get_n_from_reduced_vectors(nan_idx.reshape(1, -1))
         v = _get_v(n_cond, sigma_k)
         v = v[nan_idx][:, nan_idx]
     else:
         n_cond = _get_n_from_reduced_vectors(vector1)
         v = _get_v(n_cond, sigma_k)
->>>>>>> 56b90ff4
     # compute V^-1 vector1/2 for all vectors by solving Vx = vector1/2
     vector1_m = np.array([scipy.sparse.linalg.cg(v, vector1[i], atol=0)[0]
                           for i in range(vector1.shape[0])])
@@ -327,11 +313,7 @@
             cosine angle between vectors
 
     """
-<<<<<<< HEAD
-    if (sigma_k is not None) or (nan_idx is not None):
-=======
     if (sigma_k is not None) and (sigma_k.ndim >= 2):
->>>>>>> 56b90ff4
         cos = _cosine_cov_weighted_slow(
             vector1, vector2, sigma_k=sigma_k, nan_idx=nan_idx)
     else:
@@ -351,11 +333,7 @@
     return cos
 
 
-<<<<<<< HEAD
-def _cov_weighting(vector):
-=======
 def _cov_weighting(vector, nan_idx, sigma_k=None):
->>>>>>> 56b90ff4
     """Transforms an array of RDM vectors in to representation
     in which the elements are isotropic. This is a stretched-out
     second moment matrix, with the diagonal elements appended.
@@ -508,9 +486,6 @@
     cnt = cnt[cnt > 1]
     return ((cnt * (cnt - 1) // 2).sum(),
             (cnt * (cnt - 1.) * (cnt - 2)).sum(),
-<<<<<<< HEAD
-            (cnt * (cnt - 1.) * (2*cnt + 5)).sum())
-=======
             (cnt * (cnt - 1.) * (2*cnt + 5)).sum())
 
 
@@ -563,5 +538,4 @@
     nan_idx = np.all(nan_idx1, 0) & np.all(nan_idx2, 0)
     vector1_no_nan = vector1[:, nan_idx]
     vector2_no_nan = vector2[:, nan_idx]
-    return vector1_no_nan, vector2_no_nan, nan_idx
->>>>>>> 56b90ff4
+    return vector1_no_nan, vector2_no_nan, nan_idx