--- conflicted
+++ resolved
@@ -11,12 +11,8 @@
 
 
 def show_rdm(rdm, do_rank_transform=False, pattern_descriptor=None,
-<<<<<<< HEAD
-             cmap=None, rdm_descriptor=None, dpi=300, filename=None):
-=======
              cmap=None, rdm_descriptor=None, dpi=300, filename=None,
              show_colorbar=False):
->>>>>>> 2568ac4c
     """shows an rdm object
 
     Parameters
@@ -27,29 +23,18 @@
         whether we should do a rank transform before plotting
     pattern_descriptor : String
         name of a pattern descriptor which will be used as an axis label
-<<<<<<< HEAD
-    rdm_descriptor : String
-        name of a rdm descriptor which will be used as a title per RDM
-    cmap : color map
-        colormap or identifier for a colormap to be used
-        conventions as for matplotlib colormaps
-=======
     cmap : color map
         colormap or identifier for a colormap to be used
         conventions as for matplotlib colormaps
     rdm_descriptor : String
         name of a rdm descriptor which will be used as a title per RDM
->>>>>>> 2568ac4c
     dpi : int
         dots per inch (determines visual resolution of plots)
     filename : str
         relative path to which the plot will be saved
         (if None: do not save plot)
-<<<<<<< HEAD
-=======
     show_colorbar : bool
         whether to display a colorbar next to each RDM
->>>>>>> 2568ac4c
 
     """
     plt.figure(dpi=dpi)
@@ -69,11 +54,8 @@
                 plt.title(rdm.rdm_descriptors[rdm_descriptor][idx])
             elif isinstance(rdm_descriptor, str):
                 plt.title(rdm_descriptor)
-<<<<<<< HEAD
-=======
             if show_colorbar:
                 plt.colorbar(image)
->>>>>>> 2568ac4c
         plt.subplot(n, m, n * m)
         image = plt.imshow(np.mean(rdm_mat, axis=0), cmap=cmap)
         _add_descriptor_labels(rdm, pattern_descriptor)
@@ -87,11 +69,8 @@
             plt.title(rdm.rdm_descriptors[rdm_descriptor][0])
         elif isinstance(rdm_descriptor, str):
             plt.title(rdm_descriptor)
-<<<<<<< HEAD
-=======
         if show_colorbar:
             plt.colorbar(image)
->>>>>>> 2568ac4c
     if isinstance(filename, str):
         fig1 = plt.gcf()
         fig1.savefig(filename, bbox_inches='tight')
