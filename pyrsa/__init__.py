#!/usr/bin/env python3
# -*- coding: utf-8 -*-
""" Top level package: Only imports and organisation
"""

<<<<<<< HEAD
import pyrsa.data as data
import pyrsa.inference as inference
import pyrsa.model as model
import pyrsa.rdm as rdm
import pyrsa.simulation as simulation
import pyrsa.util as util
import pyrsa.vis as vis
=======
from . import data
from . import inference
from . import model
from . import rdm
from . import simulation
from . import util
from . import vis
>>>>>>> c340e06d
<|MERGE_RESOLUTION|>--- conflicted
+++ resolved
@@ -3,20 +3,10 @@
 """ Top level package: Only imports and organisation
 """
 
-<<<<<<< HEAD
-import pyrsa.data as data
-import pyrsa.inference as inference
-import pyrsa.model as model
-import pyrsa.rdm as rdm
-import pyrsa.simulation as simulation
-import pyrsa.util as util
-import pyrsa.vis as vis
-=======
 from . import data
 from . import inference
 from . import model
 from . import rdm
 from . import simulation
 from . import util
-from . import vis
->>>>>>> c340e06d
+from . import vis