#!/usr/bin/env python3
# -*- coding: utf-8 -*-
"""
Created on Fri Jan 24 15:54:31 2020

@author: heiko
"""

import numpy as np
import scipy.optimize as opt
from pyrsa.rdm import compare


def fit_mock(model, data, method='cosine', pattern_sample=None,
             pattern_descriptor=None):
    """ formally acceptable fitting method which always returns a vector of
    zeros

    Args:
        model(pyrsa.model.Model): model to be fit
        data(pyrsa.rdm.RDMs): Data to fit to
        method(String): Evaluation method
        pattern_sample(numpy.ndarray): Which patterns are sampled
        pattern_descriptor(String): Which descriptor is used

    Returns:
        theta(numpy.ndarray): parameter vector

    """
    return np.zeros(model.n_param)


def fit_select(model, data, method='cosine', pattern_sample=None,
               pattern_descriptor=None):
    """ fits selection models by evaluating each rdm and selcting the one
    with best performance. Works only for ModelSelect

    Args:
        model(pyrsa.model.Model): model to be fit
        data(pyrsa.rdm.RDMs): Data to fit to
        method(String): Evaluation method
        pattern_sample(numpy.ndarray): Which patterns are sampled
        pattern_descriptor(String): Which descriptor is used

    Returns:
        theta(int): parameter vector

    """
    evaluations = np.zeros(model.n_rdm)
    for i_rdm in range(model.n_rdm):
        pred = model.predict_rdm(i_rdm)
        if not (pattern_sample is None or pattern_descriptor is None):
            pred = pred.subsample_pattern(pattern_descriptor, pattern_sample)
        evaluations[i_rdm] = np.mean(compare(pred, data, method=method))
<<<<<<< HEAD
    theta = np.argmin(evaluations)
=======
    print(evaluations)
    theta = np.argmax(evaluations)
>>>>>>> a6762f09
    return theta


def fit_optimize(model, data, method='cosine', pattern_sample=None,
                 pattern_descriptor=None):
    """
    fitting theta using optimization
    currently allowed for ModelWeighted only

    Args:
        model(Model): the model to be fit
        data(pyrsa.rdm.RDMs): data to be fit
        method(String, optional): evaluation metric The default is 'cosine'.
        pattern_sample(numpy.ndarray, optional)
            sampled patterns The default is None.
        pattern_descriptor (String, optional)
            descriptor used for fitting. The default is None.

    Returns:
        numpy.ndarray: theta, parameter vector for the model

    """
    def _loss_opt(theta):
        return _loss(theta, model, data, method=method,
                     pattern_sample=pattern_sample,
                     pattern_descriptor=pattern_descriptor)
    theta0 = np.random.rand(model.n_param)
    theta = opt.minimize(_loss_opt, theta0)
    return theta.x


def fit_interpolate(model, data, method='cosine', pattern_sample=None,
                 pattern_descriptor=None):
    """
    fitting theta using bisection optimization
    allowed for ModelInterpolate only

    Args:
        model(Model): the model to be fit
        data(pyrsa.rdm.RDMs): data to be fit
        method(String, optional): evaluation metric The default is 'cosine'.
        pattern_sample(numpy.ndarray, optional)
            sampled patterns The default is None.
        pattern_descriptor (String, optional)
            descriptor used for fitting. The default is None.

    Returns:
        numpy.ndarray: theta, parameter vector for the model

    """
    results = []
    for i_pair in range(model.n_rdm-1):
        def loss_opt(w):
            theta = np.zeros(model.n_param)
            theta[i_pair] = w
            theta[i_pair+1] = 1-w
            return _loss(theta, model, data, method=method,
                     pattern_sample=pattern_sample,
                     pattern_descriptor=pattern_descriptor)
        results.append(
            opt.minimize_scalar(loss_opt, np.array([.5]),
                                method='bounded', bounds = (0,1)))
    losses = [r.fun for r in results]
    i_pair = np.argmin(losses)
    result = results[i_pair]
    theta = np.zeros(model.n_rdm)
    theta[i_pair] = result.x
    theta[i_pair+1] = 1-result.x
    return theta

def _loss(theta, model, data, method='cosine', cov=None,
          pattern_descriptor=None, pattern_sample=None):
    """Method for calculating a loss for a model and parameter combination

    Args:
        theta(numpy.ndarray): evaluated parameter value
        model(Model): the model to be fit
        data(pyrsa.rdm.RDMs): data to be fit
        method(String, optional): evaluation metric The default is 'cosine'.
        pattern_sample(numpy.ndarray, optional)
            sampled patterns The default is None.
        pattern_descriptor (String, optional)
            descriptor used for fitting. The default is None.
        cov(numpy.ndarray, optional):
            Covariance matrix for likelihood based evaluation. 
            It is ignored otherwise. The default is None.

    Returns:
        
        numpy.ndarray: loss

    """
    pred = model.predict_rdm(theta)
    if not (pattern_sample is None or pattern_descriptor is None):
        pred = pred.subsample_pattern(pattern_descriptor, pattern_sample)
    return -np.mean(compare(pred, data, method=method))<|MERGE_RESOLUTION|>--- conflicted
+++ resolved
@@ -52,12 +52,7 @@
         if not (pattern_sample is None or pattern_descriptor is None):
             pred = pred.subsample_pattern(pattern_descriptor, pattern_sample)
         evaluations[i_rdm] = np.mean(compare(pred, data, method=method))
-<<<<<<< HEAD
-    theta = np.argmin(evaluations)
-=======
-    print(evaluations)
     theta = np.argmax(evaluations)
->>>>>>> a6762f09
     return theta
 
 
@@ -128,6 +123,7 @@
     theta[i_pair+1] = 1-result.x
     return theta
 
+
 def _loss(theta, model, data, method='cosine', cov=None,
           pattern_descriptor=None, pattern_sample=None):
     """Method for calculating a loss for a model and parameter combination
