--- conflicted
+++ resolved
@@ -20,8 +20,7 @@
 from .noise_ceiling import cv_noise_ceiling
 
 
-<<<<<<< HEAD
-def eval_fancy(model, data, method='cosine', fitter=None, n_cv=1,
+def eval_fancy(models, data, method='cosine', fitter=None, n_cv=1,
                k_pattern=None, k_rdm=None, N=1000, boot_noise_ceil=False,
                pattern_descriptor=None, rdm_descriptor=None):
     """evaluates a model by k-fold crossvalidation within a bootstrap
@@ -32,10 +31,10 @@
     corresponding dimension.
 
     Args:
-        model(pyrsa.model.Model): Model to be evaluated
+        models(pyrsa.model.Model or list): Models to be evaluated
         data(pyrsa.rdm.RDMs): RDM data to use
         method(string): comparison method to use
-        fitter(function): fitting method for model
+        fitter(function): fitting method for models
         n_cv(int): number of crossvalidation runs per sample
         k_pattern(int): #folds over patterns
         k_rdm(int): #folds over rdms
@@ -49,15 +48,15 @@
 
     """
     result_full = bootstrap_crossval(
-        model, data, method=method, fitter=fitter,
+        models, data, method=method, fitter=fitter,
         k_pattern=k_pattern, k_rdm=k_rdm, N=N,
         pattern_descriptor=pattern_descriptor, rdm_descriptor=rdm_descriptor)
     result_rdm = bootstrap_crossval(
-        model, data, method=method, fitter=fitter,
+        models, data, method=method, fitter=fitter,
         k_pattern=k_pattern, k_rdm=k_rdm, N=N, boot_type='rdm',
         pattern_descriptor=pattern_descriptor, rdm_descriptor=rdm_descriptor)
     result_pattern = bootstrap_crossval(
-        model, data, method=method, fitter=fitter,
+        models, data, method=method, fitter=fitter,
         k_pattern=k_pattern, k_rdm=k_rdm, N=N, boot_type='pattern',
         pattern_descriptor=pattern_descriptor, rdm_descriptor=rdm_descriptor)
     var_estimate = 2 * (result_rdm.variances + result_pattern.variances) \
@@ -65,7 +64,7 @@
     var_nc_estimate = 2 * (result_rdm.noise_ceil_var
                            + result_pattern.noise_ceil_var) \
         - result_full.noise_ceil_var
-    result = Result(model, result_full.evaluations, method=method,
+    result = Result(models, result_full.evaluations, method=method,
                     cv_method='fancy',
                     noise_ceiling=result_full.noise_ceiling,
                     variances=var_estimate,
@@ -74,16 +73,12 @@
     return result
 
 
-def eval_fixed(model, data, theta=None, method='cosine'):
-    """evaluates a model on data, without any bootstrapping or
-=======
 def eval_fixed(models, data, theta=None, method='cosine'):
-    """evaluates models on data, without any bootstrapping or
->>>>>>> 83d2a19f
+    """evaluates a set of model on data, without any bootstrapping or
     cross-validation
 
     Args:
-        models(list of pyrsa.model.Model): models to be evaluated
+        models(list of pyrsa.model.Model or list): models to be evaluated
         data(pyrsa.rdm.RDMs): data to evaluate on
         theta(numpy.ndarray): parameter vector for the models
         method(string): comparison method to use
@@ -96,37 +91,24 @@
     if isinstance(models, Model):
         rdm_pred = models.predict_rdm(theta=theta)
         evaluations = np.array([[compare(rdm_pred, data, method)[0]]])
-<<<<<<< HEAD
-    elif isinstance(model, Iterable):
+    elif isinstance(models, Iterable):
         evaluations = np.repeat(np.expand_dims(evaluations, -1),
                                 data.n_rdm, -1)
-        for k in range(len(model)):
-            rdm_pred = model[k].predict_rdm(theta=theta[k])
-            evaluations[k] = compare(rdm_pred, data, method)[0]
-        evaluations = evaluations.reshape((1, len(model), data.n_rdm))
-=======
-    elif isinstance(models, Iterable):
         for k in range(len(models)):
             rdm_pred = models[k].predict_rdm(theta=theta[k])
-            evaluations[k] = np.mean(compare(rdm_pred, data, method)[0])
-        evaluations = evaluations.reshape((1, len(models)))
->>>>>>> 83d2a19f
+            evaluations[k] = compare(rdm_pred, data, method)[0]
+        evaluations = evaluations.reshape((1, len(models), data.n_rdm))
     else:
         raise ValueError('models should be a pyrsa.model.Model or a list of'
                          + ' such objects')
     noise_ceil = boot_noise_ceiling(
         data, method=method, rdm_descriptor='index')
-<<<<<<< HEAD
     variances = np.cov(evaluations[0], ddof=1) \
         / evaluations.shape[-1]
     dof = evaluations.shape[-1] - 1
-    result = Result(model, evaluations, method=method,
+    result = Result(models, evaluations, method=method,
                     cv_method='fixed', noise_ceiling=noise_ceil,
                     variances=variances, dof=dof)
-=======
-    result = Result(models, evaluations, method=method,
-                    cv_method='fixed', noise_ceiling=noise_ceil)
->>>>>>> 83d2a19f
     return result
 
 
@@ -137,7 +119,7 @@
     performs bootstrapping to get a sampling distribution
 
     Args:
-        models(pyrsa.model.Model): models to be evaluated
+        models(pyrsa.model.Model or list): models to be evaluated
         data(pyrsa.rdm.RDMs): data to evaluate on
         theta(numpy.ndarray): parameter vector for the models
         method(string): comparison method to use
@@ -193,18 +175,13 @@
     else:
         noise_ceil = np.array(boot_noise_ceiling(
             data, method=method, rdm_descriptor=rdm_descriptor))
-<<<<<<< HEAD
         variances = np.cov(evaluations.T)
         noise_ceil_var = None
     dof = min(data.n_rdm, data.n_cond) - 1
-    result = Result(model, evaluations, method=method,
+    result = Result(models, evaluations, method=method,
                     cv_method='bootstrap', noise_ceiling=noise_ceil,
                     variances=variances, dof=dof,
                     noise_ceil_var=noise_ceil_var)
-=======
-    result = Result(models, evaluations, method=method,
-                    cv_method='bootstrap', noise_ceiling=noise_ceil)
->>>>>>> 83d2a19f
     return result
 
 
@@ -215,7 +192,7 @@
     performs bootstrapping over patterns to get a sampling distribution
 
     Args:
-        models(pyrsa.model.Model): models to be evaluated
+        models(pyrsa.model.Model or list): models to be evaluated
         data(pyrsa.rdm.RDMs): data to evaluate on
         theta(numpy.ndarray): parameter vector for the models
         method(string): comparison method to use
@@ -271,18 +248,13 @@
     else:
         noise_ceil = np.array(boot_noise_ceiling(
             data, method=method, rdm_descriptor=rdm_descriptor))
-<<<<<<< HEAD
         variances = np.cov(evaluations.T)
         noise_ceil_var = None
     dof = data.n_cond - 1
-    result = Result(model, evaluations, method=method,
+    result = Result(models, evaluations, method=method,
                     cv_method='bootstrap_pattern', noise_ceiling=noise_ceil,
                     variances=variances, dof=dof,
                     noise_ceil_var=noise_ceil_var)
-=======
-    result = Result(models, evaluations, method=method,
-                    cv_method='bootstrap_pattern', noise_ceiling=noise_ceil)
->>>>>>> 83d2a19f
     return result
 
 
@@ -292,7 +264,7 @@
     performs bootstrapping to get a sampling distribution
 
     Args:
-        models(pyrsa.model.Model): models to be evaluated
+        models(pyrsa.model.Model or list of these): models to be evaluated
         data(pyrsa.rdm.RDMs): data to evaluate on
         theta(numpy.ndarray): parameter vector for the models
         method(string): comparison method to use
@@ -333,19 +305,14 @@
     else:
         noise_ceil = np.array(boot_noise_ceiling(
             data, method=method, rdm_descriptor=rdm_descriptor))
-<<<<<<< HEAD
         variances = np.cov(evaluations.T)
         noise_ceil_var = None
     dof = data.n_rdm - 1
     variances = np.cov(evaluations.T)
-    result = Result(model, evaluations, method=method,
+    result = Result(models, evaluations, method=method,
                     cv_method='bootstrap_rdm', noise_ceiling=noise_ceil,
                     variances=variances, dof=dof,
                     noise_ceil_var=noise_ceil_var)
-=======
-    result = Result(models, evaluations, method=method,
-                    cv_method='bootstrap_rdm', noise_ceiling=noise_ceil)
->>>>>>> 83d2a19f
     return result
 
 
@@ -394,15 +361,6 @@
                 pred = pred.subsample_pattern(by=pattern_descriptor,
                                               value=test[1])
                 evals = np.mean(compare(pred, test[0], method))
-<<<<<<< HEAD
-            elif isinstance(model, Iterable):
-                evals, _, fitter = input_check_model(model, None, fitter)
-                for j in range(len(model)):
-                    theta = fitter[j](model[j], train[0], method=method,
-                                      pattern_sample=train[1],
-                                      pattern_descriptor=pattern_descriptor)
-                    pred = model[j].predict_rdm(theta)
-=======
             elif isinstance(models, Iterable):
                 evals, _, fitter = input_check_model(models, None, fitter)
                 for j in range(len(models)):
@@ -410,7 +368,6 @@
                                       pattern_idx=train[1],
                                       pattern_descriptor=pattern_descriptor)
                     pred = models[j].predict_rdm(theta)
->>>>>>> 83d2a19f
                     pred = pred.subsample_pattern(by=pattern_descriptor,
                                                   value=test[1])
                     evals[j] = np.mean(compare(pred, test[0], method))
@@ -434,19 +391,11 @@
     return result
 
 
-<<<<<<< HEAD
-def bootstrap_crossval(model, data, method='cosine', fitter=None,
+def bootstrap_crossval(models, data, method='cosine', fitter=None,
                        k_pattern=None, k_rdm=None, N=1000, n_cv=2,
                        pattern_descriptor='index', rdm_descriptor='index',
                        random=True, boot_type='both', use_correction=True):
-    """evaluates a model by k-fold crossvalidation within a bootstrap
-=======
-def bootstrap_crossval(models, data, method='cosine', fitter=None,
-                       k_pattern=5, k_rdm=5, N=1000,
-                       pattern_descriptor='index', rdm_descriptor='index',
-                       random=True):
-    """evaluates models by k-fold crossvalidation within a bootstrap
->>>>>>> 83d2a19f
+    """evaluates a set of models by k-fold crossvalidation within a bootstrap
 
     If a k is set to 1 no crossvalidation is performed over the
     corresponding dimension.
@@ -481,7 +430,6 @@
         numpy.ndarray: matrix of evaluations (N x k)
 
     """
-<<<<<<< HEAD
     if rdm_descriptor is None:
         rdm_select = np.arange(data.n_rdm)
         data.rdm_descriptors['index'] = rdm_select
@@ -498,19 +446,19 @@
         n_rdm = len(np.unique(data.rdm_descriptors[
             rdm_descriptor]))
         k_rdm = default_k_rdm((1 - 1 / np.exp(1)) * n_rdm)
-    if isinstance(model, Model):
+    if isinstance(models, Model):
         evaluations = np.zeros((N, 1, k_pattern * k_rdm, n_cv))
-    elif isinstance(model, Iterable):
-        evaluations = np.zeros((N, len(model), k_pattern * k_rdm, n_cv))
+    elif isinstance(models, Iterable):
+        evaluations = np.zeros((N, len(models), k_pattern * k_rdm, n_cv))
     noise_ceil = np.zeros((2, N))
     for i_sample in tqdm.trange(N):
         if boot_type == 'both':
-            sample, rdm_sample, pattern_sample = bootstrap_sample(
+            sample, rdm_sample, pattern_idx = bootstrap_sample(
                 data,
                 rdm_descriptor=rdm_descriptor,
                 pattern_descriptor=pattern_descriptor)
         elif boot_type == 'pattern':
-            sample, pattern_sample = bootstrap_sample_pattern(
+            sample, pattern_idx = bootstrap_sample_pattern(
                 data,
                 pattern_descriptor=pattern_descriptor)
             rdm_sample = np.unique(data.rdm_descriptors[rdm_descriptor])
@@ -518,12 +466,12 @@
             sample, rdm_sample = bootstrap_sample_rdm(
                 data,
                 rdm_descriptor=rdm_descriptor)
-            pattern_sample = np.unique(
+            pattern_idx = np.unique(
                 data.pattern_descriptors[pattern_descriptor])
         else:
             raise ValueError('boot_type not understood')
         if len(np.unique(rdm_sample)) >= k_rdm \
-           and len(np.unique(pattern_sample)) >= 3 * k_pattern:
+           and len(np.unique(pattern_idx)) >= 3 * k_pattern:
             for i_rep in range(n_cv):
                 train_set, test_set, ceil_set = sets_k_fold(
                     sample,
@@ -531,64 +479,29 @@
                     rdm_descriptor=rdm_descriptor,
                     k_pattern=k_pattern, k_rdm=k_rdm, random=random)
                 for idx in range(len(test_set)):
-                    test_set[idx][1] = _concat_sampling(pattern_sample,
+                    test_set[idx][1] = _concat_sampling(pattern_idx,
                                                         test_set[idx][1])
-                    train_set[idx][1] = _concat_sampling(pattern_sample,
+                    train_set[idx][1] = _concat_sampling(pattern_idx,
                                                          train_set[idx][1])
                 cv_result = crossval(
-                    model, sample,
+                    models, sample,
                     train_set, test_set,
                     method=method, fitter=fitter,
                     pattern_descriptor=pattern_descriptor)
-                if isinstance(model, Model):
+                if isinstance(models, Model):
                     evaluations[i_sample, 0, :, i_rep] = \
                         cv_result.evaluations[0, 0]
-                elif isinstance(model, Iterable):
+                elif isinstance(models, Iterable):
                     evaluations[i_sample, :, :, i_rep] = \
                         cv_result.evaluations[0]
                 noise_ceil[:, i_sample] = np.mean(cv_result.noise_ceiling,
                                                   axis=-1)
-=======
-    if isinstance(models, Model):
-        evaluations = np.zeros((N, 1, k_pattern * k_rdm))
-    elif isinstance(models, Iterable):
-        evaluations = np.zeros((N, len(models), k_pattern * k_rdm))
-    noise_ceil = np.zeros((2, N))
-    for i_sample in tqdm.trange(N):
-        sample, rdm_idx, pattern_idx = bootstrap_sample(
-            data,
-            rdm_descriptor=rdm_descriptor,
-            pattern_descriptor=pattern_descriptor)
-        if len(np.unique(rdm_idx)) >= k_rdm \
-           and len(np.unique(pattern_idx)) >= 3 * k_pattern:
-            train_set, test_set, ceil_set = sets_k_fold(
-                sample,
-                pattern_descriptor=pattern_descriptor,
-                rdm_descriptor=rdm_descriptor,
-                k_pattern=k_pattern, k_rdm=k_rdm, random=random)
-            for idx in range(len(test_set)):
-                test_set[idx][1] = _concat_sampling(pattern_idx,
-                                                    test_set[idx][1])
-                train_set[idx][1] = _concat_sampling(pattern_idx,
-                                                     train_set[idx][1])
-            cv_result = crossval(
-                models, sample,
-                train_set, test_set,
-                method=method, fitter=fitter,
-                pattern_descriptor=pattern_descriptor)
-            if isinstance(models, Model):
-                evaluations[i_sample, 0, :] = cv_result.evaluations[0, 0]
-            elif isinstance(models, Iterable):
-                evaluations[i_sample, :, :] = cv_result.evaluations[0]
-            noise_ceil[:, i_sample] = np.mean(cv_result.noise_ceiling, axis=-1)
->>>>>>> 83d2a19f
         else:  # sample does not allow desired crossvalidation
             if isinstance(models, Model):
                 evaluations[i_sample, 0, :] = np.nan
             elif isinstance(models, Iterable):
                 evaluations[i_sample, :, :] = np.nan
             noise_ceil[:, i_sample] = np.nan
-<<<<<<< HEAD
     if boot_type == 'both':
         cv_method = 'bootstrap_crossval'
         dof = min(data.n_rdm, data.n_cond) - 1
@@ -627,14 +540,10 @@
         variances = np.cov(np.concatenate([evals_nonan.T, noise_ceil_nonan]))
         noise_ceil_var = variances[:, -2:]
         variances = variances[:-2, :-2]
-    result = Result(model, evaluations, method=method,
+    result = Result(models, evaluations, method=method,
                     cv_method=cv_method, noise_ceiling=noise_ceil,
                     variances=variances, dof=dof,
                     noise_ceil_var=noise_ceil_var)
-=======
-    result = Result(models, evaluations, method=method,
-                    cv_method='bootstrap_crossval', noise_ceiling=noise_ceil)
->>>>>>> 83d2a19f
     return result
 
 
