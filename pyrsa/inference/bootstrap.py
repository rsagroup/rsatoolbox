--- conflicted
+++ resolved
@@ -7,11 +7,7 @@
 from pyrsa.util.rdm_utils import add_pattern_index
 
 
-<<<<<<< HEAD
-def bootstrap_sample(rdms, rdm_descriptor=None, pattern_descriptor=None):
-=======
 def bootstrap_sample(rdms, rdm_descriptor='index', pattern_descriptor='index'):
->>>>>>> eb81340f
     """Draws a bootstrap_sample from the data.
 
     This function generates a bootstrap sample of RDMs resampled over
@@ -84,18 +80,8 @@
             rdm group descritor values
 
     """
-<<<<<<< HEAD
-    if rdm_descriptor is None:
-        rdm_select = np.arange(rdms.n_rdm)
-        rdms.rdm_descriptors['index'] = rdm_select
-        rdm_descriptor = 'index'
-    else:
-        rdm_select = np.unique(rdms.rdm_descriptors[rdm_descriptor])
-    rdm_sample = np.random.randint(0, len(rdm_select),
-=======
     rdm_select = np.unique(rdms.rdm_descriptors[rdm_descriptor])
     rdm_sample = np.random.randint(0, len(rdm_select) - 1,
->>>>>>> eb81340f
                                    size=len(rdm_select))
     rdm_sample = rdm_select[rdm_sample]
     rdms = rdms.subsample(rdm_descriptor, rdm_sample)
