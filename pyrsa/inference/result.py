#!/usr/bin/env python3
# -*- coding: utf-8 -*-
"""
Created on Wed Feb 19 14:42:47 2020

@author: heiko
"""

<<<<<<< HEAD
import os
=======
>>>>>>> 4330e4de
import numpy as np
import pyrsa.model
from pyrsa.util.file_io import write_dict_hdf5
from pyrsa.util.file_io import write_dict_pkl
from pyrsa.util.file_io import read_dict_hdf5
from pyrsa.util.file_io import read_dict_pkl


class Result:
    """ Result class storing results for a set of models with the models,
    the results matrix and the noise ceiling

    Args:
        models(list of pyrsa.model.Model):
            the evaluated models
        evaluations(numpy.ndarray):
            evaluations of the models over bootstrap/crossvalidation
            format: bootstrap_samples x models x crossval & others
            such that np.mean(evaluations[i,j]) is a valid evaluation for the
            jth model on the ith bootstrap-sample
        method(String):
            the evaluation method
        cv_method(String):
            crossvalidation specification
        noise_ceiling(numpy.ndarray):
            noise ceiling such that np.mean(noise_ceiling[0]) is the lower
            bound and np.mean(noise_ceiling[1]) is the higher one.

    Attributes:
        as inputs

    """

<<<<<<< HEAD
    def __init__(self, models, evaluations, method, cv_method, noise_ceiling):
=======
    def __init__(self, models, evaluations, method, cv_method, noise_ceiling,
                 variances=None, dof=1):
>>>>>>> 4330e4de
        if isinstance(models, pyrsa.model.Model):
            models = [models]
        assert len(models) == evaluations.shape[1], 'evaluations shape does' \
            + 'not match number of models'
        self.models = models
        self.n_model = len(models)
        self.evaluations = np.array(evaluations)
        self.method = method
        self.cv_method = cv_method
<<<<<<< HEAD
        self.noise_ceiling = np.array(noise_ceiling)
=======
        self.noise_ceiling = noise_ceiling
        self.variances = variances
        self.dof = dof
>>>>>>> 4330e4de

    def save(self, filename, file_type='hdf5'):
        """ saves the results into a file.

        Args:
            filename(String): path to the file
                [or opened file]
            file_type(String): Type of file to create:
                hdf5: hdf5 file
                pkl: pickle file

        """
        if isinstance(filename, str):
            if os.path.isfile(filename):
                os.remove(filename)
        result_dict = self.to_dict()
        if file_type == 'hdf5':
            write_dict_hdf5(filename, result_dict)
        elif file_type == 'pkl':
            write_dict_pkl(filename, result_dict)

    def to_dict(self):
        """ Converts the RDMs object into a dict, which can be used for saving

        Returns:
            results_dict(dict): A dictionary with all the information needed
                to regenerate the object

        """
        result_dict = {}
        result_dict['evaluations'] = self.evaluations
        result_dict['dof'] = self.dof
        result_dict['variances'] = self.variances
        result_dict['noise_ceiling'] = self.noise_ceiling
        result_dict['method'] = self.method
        result_dict['cv_method'] = self.cv_method
        result_dict['models'] = {}
        for i_model in range(len(self.models)):
            key = 'model_%d' % i_model
            result_dict['models'][key] = self.models[i_model].to_dict()
        return result_dict


def load_results(filename, file_type=None):
    """ loads a Result object from disc

    Args:
        filename(String): path to the filelocation

    """
    if file_type is None:
        if isinstance(filename, str):
            if filename[-4:] == '.pkl':
                file_type = 'pkl'
            elif filename[-3:] == '.h5' or filename[-4:] == 'hdf5':
                file_type = 'hdf5'
    if file_type == 'hdf5':
        data_dict = read_dict_hdf5(filename)
    elif file_type == 'pkl':
        data_dict = read_dict_pkl(filename)
    else:
        raise ValueError('filetype not understood')
    return result_from_dict(data_dict)


def result_from_dict(result_dict):
    """ recreate Results object from dictionary

    Args:
        result_dict(dict): dictionary to regenerate

    Returns:
        result(Result): the recreated object

    """
    if 'variances' in result_dict.keys():
        variances = result_dict['variances']
    if 'dof' in result_dict.keys():
        variances = result_dict['dof']
    evaluations = result_dict['evaluations']
    method = result_dict['method']
    cv_method = result_dict['cv_method']
    noise_ceiling = result_dict['noise_ceiling']
    models = [None] * len(result_dict['models'])
    for i_model in range(len(result_dict['models'])):
        key = 'model_%d' % i_model
        models[i_model] = pyrsa.model.model_from_dict(
            result_dict['models'][key])
    return Result(models, evaluations, method, cv_method, noise_ceiling,
                  variances=variances)<|MERGE_RESOLUTION|>--- conflicted
+++ resolved
@@ -6,10 +6,7 @@
 @author: heiko
 """
 
-<<<<<<< HEAD
 import os
-=======
->>>>>>> 4330e4de
 import numpy as np
 import pyrsa.model
 from pyrsa.util.file_io import write_dict_hdf5
@@ -43,12 +40,8 @@
 
     """
 
-<<<<<<< HEAD
-    def __init__(self, models, evaluations, method, cv_method, noise_ceiling):
-=======
     def __init__(self, models, evaluations, method, cv_method, noise_ceiling,
                  variances=None, dof=1):
->>>>>>> 4330e4de
         if isinstance(models, pyrsa.model.Model):
             models = [models]
         assert len(models) == evaluations.shape[1], 'evaluations shape does' \
@@ -58,13 +51,9 @@
         self.evaluations = np.array(evaluations)
         self.method = method
         self.cv_method = cv_method
-<<<<<<< HEAD
         self.noise_ceiling = np.array(noise_ceiling)
-=======
-        self.noise_ceiling = noise_ceiling
         self.variances = variances
         self.dof = dof
->>>>>>> 4330e4de
 
     def save(self, filename, file_type='hdf5'):
         """ saves the results into a file.
