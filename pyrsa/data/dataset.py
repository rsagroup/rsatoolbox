#!/usr/bin/env python3
# -*- coding: utf-8 -*-
"""
Definition of RSA Dataset class and subclasses
@author: baihan, jdiedrichsen
"""

import numpy as np
import pyrsa as rsa

class DatasetBase:
    """
    Abstract dataset class.
    Defines members that every class needs to have, but does not implement any
    interesting behavior. Inherit from this class to define specific dataset types

        Args:
            measurements (numpy.ndarray):   n_obs x n_channel 2d-array, or n_set x n_obs x n_channel 3d-array
            descriptors (dict):             descriptors with 1 value per Dataset object
            obs_descriptors (dict):         observation descriptors (all are array-like with shape = (n_obs,...))
            channel_descriptors (dict):     channel descriptors (all are array-like with shape = (n_channel,...))
            (Optional) rawdata:             certain data type, raw data of abitrary dimensions or format
            (Optional) preprocess:          function, used to preprocess and translate the raw data into other fields
        Returns:
            dataset object
    """
<<<<<<< HEAD
    def __init__(self,measurements = None, descriptors = None,
                 obs_descriptors = None, channel_descriptors = None,
                 rawdata = None, preprocess = None):
        if (measurements.ndim == 2):
=======
    def __init__(self,measurements=None,descriptors=None,obs_descriptors=None,channel_descriptors=None,rawdata=None,preprocess=None):
        
        if (measurements.ndim==2):
>>>>>>> bfc2a37c
            self.measurements = measurements
            self.n_set = 1
            self.n_obs,self.n_channel = self.measurements.shape
        elif (measurements.ndim == 3):
            self.measurements = measurements
            self.n_set,self.n_obs,self.n_channel = self.measurements.shape
        self.descriptors = descriptors
        self.obs_descriptors = obs_descriptors
        self.channel_descriptors = channel_descriptors

    def split_obs(self, by):
        """ Returns a list Datasets splited by obs
        Args:
            by(String): the descriptor by which the splitting is made

        Returns:
            list of Datasets, splitted by the selected obs_descriptor
        """
        raise NotImplementedError(
            "split_obs function not implemented in used Dataset class!"
        )

    def split_channel(self, by):
        """ Returns a list Datasets splited by channels
        Args:
            by(String): the descriptor by which the splitting is made

        Returns:
            list of Datasets,  splitted by the selected channel_descriptor
        """
        raise NotImplementedError(
            "split_channel function not implemented in used Dataset class!"
        )

    def subset_obs(self, by, value):
        """ Returns a subsetted Dataset defined by certain obs value
        Args:
            by(String): the descriptor by which the subset selection is made from obs dimension
            value: the value by which the subset selection is made from obs dimension

        Returns:
            Dataset, with subset defined by the selected obs_descriptor
        """
        raise NotImplementedError(
            "subset_obs function not implemented in used Dataset class!"
        )

    def subset_channel(self, by, value):
        """ Returns a subsetted Dataset defined by certain channel value
        Args:
            by(String): the descriptor by which the subset selection is made from channel dimension
            value: the value by which the subset selection is made from channel dimension

        Returns:
            Dataset, with subset defined by the selected channel_descriptor
        """
        raise NotImplementedError(
            "subset_channel function not implemented in used Dataset class!"
        )

class Dataset(DatasetBase):
    """
    Dataset class is a standard version of DatasetBase that contains one data set - or multiple data sets with the same structure
    """
    def split_obs(self, by):
        """ Returns a list Datasets splited by obs
        Args:
            by(String): the descriptor by which the splitting is made

        Returns:
            list of Datasets, splitted by the selected obs_descriptor
        """
<<<<<<< HEAD
        # TODO
=======
        unique_values = set(self.obs_descriptors[by])
        dataset_list = []
        for v in unique_values:
            dataset_list.append(self.measurements[:,self.obs_descriptors[by]==v,:])
        return dataset_list
        # TODO: for 3d measurements, need implementations.
>>>>>>> bfc2a37c

    def split_channel(self, by):
        """ Returns a list Datasets splited by channels
        Args:
            by(String): the descriptor by which the splitting is made

        Returns:
            list of Datasets,  splitted by the selected channel_descriptor
        """
        unique_values = set(self.channel_descriptors[by])
        dataset_list = []
        for v in unique_values:
            dataset_list.append(self.measurements[:,:,self.channel_descriptors[by]==v])
        return dataset_list
        # TODO: for 3d measurements, need implementations.

    def subset_obs(self, by, value):
        """ Returns a subsetted Dataset defined by certain obs value
        Args:
            by(String): the descriptor by which the subset selection is made from obs dimension
            value: the value by which the subset selection is made from obs dimension

        Returns:
            Dataset, with subset defined by the selected obs_descriptor
        """
        return self.measurements[:,self.obs_descriptors[by]==value,:]
        # TODO: for 3d measurements, need implementations.

    def subset_channel(self, by, value):
        """ Returns a subsetted Dataset defined by certain channel value
        Args:
            by(String): the descriptor by which the subset selection is made from channel dimension
            value: the value by which the subset selection is made from channel dimension

        Returns:
            Dataset, with subset defined by the selected channel_descriptor
        """
<<<<<<< HEAD
        # TODO
=======
        return self.measurements[:,:,self.channel_descriptors[by]==value]
        # TODO: for 3d measurements, need implementations.
>>>>>>> bfc2a37c
<|MERGE_RESOLUTION|>--- conflicted
+++ resolved
@@ -24,16 +24,10 @@
         Returns:
             dataset object
     """
-<<<<<<< HEAD
-    def __init__(self,measurements = None, descriptors = None,
+    def __init__(self, measurements = None, descriptors = None,
                  obs_descriptors = None, channel_descriptors = None,
                  rawdata = None, preprocess = None):
         if (measurements.ndim == 2):
-=======
-    def __init__(self,measurements=None,descriptors=None,obs_descriptors=None,channel_descriptors=None,rawdata=None,preprocess=None):
-        
-        if (measurements.ndim==2):
->>>>>>> bfc2a37c
             self.measurements = measurements
             self.n_set = 1
             self.n_obs,self.n_channel = self.measurements.shape
@@ -106,16 +100,12 @@
         Returns:
             list of Datasets, splitted by the selected obs_descriptor
         """
-<<<<<<< HEAD
-        # TODO
-=======
         unique_values = set(self.obs_descriptors[by])
         dataset_list = []
         for v in unique_values:
             dataset_list.append(self.measurements[:,self.obs_descriptors[by]==v,:])
         return dataset_list
         # TODO: for 3d measurements, need implementations.
->>>>>>> bfc2a37c
 
     def split_channel(self, by):
         """ Returns a list Datasets splited by channels
@@ -153,9 +143,5 @@
         Returns:
             Dataset, with subset defined by the selected channel_descriptor
         """
-<<<<<<< HEAD
-        # TODO
-=======
         return self.measurements[:,:,self.channel_descriptors[by]==value]
         # TODO: for 3d measurements, need implementations.
->>>>>>> bfc2a37c
