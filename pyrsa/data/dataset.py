#!/usr/bin/env python3
# -*- coding: utf-8 -*-
"""
Definition of RSA Dataset class and subclasses
@author: baihan, jdiedrichsen
"""

import numpy as np
import pyrsa as rsa

class DatasetBase:
    """
    Abstract dataset class.
    Defines members that every class needs to have, but does not implement any
    interesting behavior. Inherit from this class to define specific dataset types

        Args:
            measurements (numpy.ndarray):   n_obs x n_channel 2d-array, or n_set x n_obs x n_channel 3d-array
            descriptors (dict):             descriptors with 1 value per Dataset object
            obs_descriptors (dict):         observation descriptors (all are array-like with shape = (n_obs,...))
            channel_descriptors (dict):     channel descriptors (all are array-like with shape = (n_channel,...))
            (Optional) rawdata:             certain data type, raw data of abitrary dimensions or format
            (Optional) preprocess:          function, used to preprocess and translate the raw data into other fields
        Returns:
            dataset object
    """
<<<<<<< HEAD
    def __init__(self,measurements=None,descriptors=None,obs_descriptors=None,channel_descriptors=None,rawdata=None,preprocess=None):
        
        if (measurements.ndim==2):
=======
    def __init__(self, measurements = None, descriptors = None,
                 obs_descriptors = None, channel_descriptors = None,
                 rawdata = None, preprocess = None):
        if (measurements.ndim == 2):
>>>>>>> 1397eac6
            self.measurements = measurements
            self.n_set = 1
            self.n_obs,self.n_channel = self.measurements.shape
        elif (measurements.ndim == 3):
            self.measurements = measurements
            self.n_set,self.n_obs,self.n_channel = self.measurements.shape
        self.descriptors = descriptors
        self.obs_descriptors = obs_descriptors
        self.channel_descriptors = channel_descriptors

    def split_obs(self, by):
        """ Returns a list Datasets splited by obs
        Args:
            by(String): the descriptor by which the splitting is made

        Returns:
            list of Datasets, splitted by the selected obs_descriptor
        """
        raise NotImplementedError(
            "split_obs function not implemented in used Dataset class!"
        )

    def split_channel(self, by):
        """ Returns a list Datasets splited by channels
        Args:
            by(String): the descriptor by which the splitting is made

        Returns:
            list of Datasets,  splitted by the selected channel_descriptor
        """
        raise NotImplementedError(
            "split_channel function not implemented in used Dataset class!"
        )

    def subset_obs(self, by, value):
        """ Returns a subsetted Dataset defined by certain obs value
        Args:
            by(String): the descriptor by which the subset selection is made from obs dimension
            value: the value by which the subset selection is made from obs dimension

        Returns:
            Dataset, with subset defined by the selected obs_descriptor
        """
        raise NotImplementedError(
            "subset_obs function not implemented in used Dataset class!"
        )

    def subset_channel(self, by, value):
        """ Returns a subsetted Dataset defined by certain channel value
        Args:
            by(String): the descriptor by which the subset selection is made from channel dimension
            value: the value by which the subset selection is made from channel dimension

        Returns:
            Dataset, with subset defined by the selected channel_descriptor
        """
        raise NotImplementedError(
            "subset_channel function not implemented in used Dataset class!"
        )

class Dataset(DatasetBase):
    """
    Dataset class is a standard version of DatasetBase that contains one data set - or multiple data sets with the same structure
    """
    def split_obs(self, by):
        """ Returns a list Datasets splited by obs
        Args:
            by(String): the descriptor by which the splitting is made

        Returns:
            list of Datasets, splitted by the selected obs_descriptor
        """
        unique_values = set(self.obs_descriptors[by])
        dataset_list = []
        for v in unique_values:
            dataset_list.append(self.measurements[:,self.obs_descriptors[by]==v,:])
        return dataset_list
        # TODO: for 3d measurements, need implementations.

    def split_channel(self, by):
        """ Returns a list Datasets splited by channels
        Args:
            by(String): the descriptor by which the splitting is made

        Returns:
            list of Datasets,  splitted by the selected channel_descriptor
        """
        unique_values = set(self.channel_descriptors[by])
        dataset_list = []
        for v in unique_values:
            dataset_list.append(self.measurements[:,:,self.channel_descriptors[by]==v])
        return dataset_list
        # TODO: for 3d measurements, need implementations.

    def subset_obs(self, by, value):
        """ Returns a subsetted Dataset defined by certain obs value
        Args:
            by(String): the descriptor by which the subset selection is made from obs dimension
            value: the value by which the subset selection is made from obs dimension

        Returns:
            Dataset, with subset defined by the selected obs_descriptor
        """
        return self.measurements[:,self.obs_descriptors[by]==value,:]
        # TODO: for 3d measurements, need implementations.

    def subset_channel(self, by, value):
        """ Returns a subsetted Dataset defined by certain channel value
        Args:
            by(String): the descriptor by which the subset selection is made from channel dimension
            value: the value by which the subset selection is made from channel dimension

        Returns:
            Dataset, with subset defined by the selected channel_descriptor
        """
        return self.measurements[:,:,self.channel_descriptors[by]==value]
<<<<<<< HEAD
        # TODO: for 3d measurements, need implementations.
=======
        # TODO: for 3d measurements, need implementations.
>>>>>>> 1397eac6
<|MERGE_RESOLUTION|>--- conflicted
+++ resolved
@@ -24,16 +24,10 @@
         Returns:
             dataset object
     """
-<<<<<<< HEAD
-    def __init__(self,measurements=None,descriptors=None,obs_descriptors=None,channel_descriptors=None,rawdata=None,preprocess=None):
-        
-        if (measurements.ndim==2):
-=======
     def __init__(self, measurements = None, descriptors = None,
                  obs_descriptors = None, channel_descriptors = None,
                  rawdata = None, preprocess = None):
         if (measurements.ndim == 2):
->>>>>>> 1397eac6
             self.measurements = measurements
             self.n_set = 1
             self.n_obs,self.n_channel = self.measurements.shape
@@ -150,8 +144,4 @@
             Dataset, with subset defined by the selected channel_descriptor
         """
         return self.measurements[:,:,self.channel_descriptors[by]==value]
-<<<<<<< HEAD
-        # TODO: for 3d measurements, need implementations.
-=======
-        # TODO: for 3d measurements, need implementations.
->>>>>>> 1397eac6
+        # TODO: for 3d measurements, need implementations.