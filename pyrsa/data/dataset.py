--- conflicted
+++ resolved
@@ -2,12 +2,8 @@
 # -*- coding: utf-8 -*-
 """
 Definition of RSA Dataset class and subclasses
-<<<<<<< HEAD
+
 @author: baihan, jdiedrichsen, adkipnis
-=======
-
-@author: baihan, jdiedrichsen
->>>>>>> 83d2a19f
 """
 
 
