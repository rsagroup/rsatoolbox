--- conflicted
+++ resolved
@@ -150,19 +150,11 @@
                 cov_mat.append(cov_from_residuals(
                     residuals[i], method=method))
             elif isinstance(dof, Iterable):
-<<<<<<< HEAD
-                s_shrink.append(
-                    cov_from_residuals(residuals[i], dof[i]))
-            else:
-                s_shrink.append(
-                    cov_from_residuals(residuals[i], dof))
-=======
                 cov_mat.append(cov_from_residuals(
                     residuals[i], method=method, dof=dof[i]))
             else:
                 cov_mat.append(cov_from_residuals(
                     residuals[i], method=method, dof=dof))
->>>>>>> 600ef524
     else:
         if dof is None:
             dof = residuals.shape[0] - 1
