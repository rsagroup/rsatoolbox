#!/usr/bin/env python3
# -*- coding: utf-8 -*-
"""
test_data
Test for Dataset class 
@author: baihan, jdiedrichsen
"""

import unittest 
import pyrsa.data as rsd
import numpy as np 


class TestData(unittest.TestCase): 
    
    def test_dataset_simple_init(self):
        measurements = np.zeros((10,5))
        data = rsd.Dataset(measurements)
        self.assertEqual(data.n_obs,10)
        self.assertEqual(data.n_channel,5)

    def test_dataset_full_init(self):
        measurements = np.zeros((10,5))
        des = {'session':0,'subj':0}
        obs_des = {'conds':np.array(['cond_'+str(x) for x in np.arange(10)])}
        chn_des = {'rois':np.array(['roi_'+str(x) for x in np.arange(5)])}
        data = rsd.Dataset(measurements=measurements,
                           descriptors=des,
                           obs_descriptors=obs_des,
                           channel_descriptors=chn_des
                           )
        self.assertEqual(data.n_obs,10)
        self.assertEqual(data.n_channel,5)
        self.assertEqual(data.descriptors,des)
        self.assertEqual(data.obs_descriptors,obs_des)
        self.assertEqual(data.channel_descriptors,chn_des)

    def test_dataset_split_obs(self):
        measurements = np.zeros((10,5))
        des = {'session':0,'subj':0}
        obs_des = {'conds':np.array([0,0,1,1,2,2,2,3,4,5])}
        chn_des = {'rois':np.array(['V1','V1','IT','IT','V4'])}
        data = rsd.Dataset(measurements=measurements,
                           descriptors=des,
                           obs_descriptors=obs_des,
                           channel_descriptors=chn_des
                           )
        splited_list = data.split_obs('conds')
        self.assertEqual(len(splited_list),6)
        self.assertEqual(splited_list[0].n_obs,2)
        self.assertEqual(splited_list[2].n_obs,3)
        self.assertEqual(splited_list[0].n_channel,5)
        self.assertEqual(splited_list[2].n_channel,5)
        self.assertEqual(splited_list[2].obs_descriptors['conds'][0],2)

    def test_dataset_split_channel(self):
        measurements = np.zeros((10,5))
        des = {'session':0,'subj':0}
        obs_des = {'conds':np.array([0,0,1,1,2,2,2,3,4,5])}
        chn_des = {'rois':np.array(['V1','V1','IT','IT','V4'])}
        data = rsd.Dataset(measurements=measurements,
                           descriptors=des,
                           obs_descriptors=obs_des,
                           channel_descriptors=chn_des
                           )
        splited_list = data.split_channel('rois')
        self.assertEqual(len(splited_list),3)
        self.assertEqual(splited_list[0].n_obs,10)
        self.assertEqual(splited_list[2].n_obs,10)
        self.assertEqual(splited_list[0].n_channel,2)
        self.assertEqual(splited_list[2].n_channel,1)
        self.assertEqual(splited_list[1].channel_descriptors['rois'][0],'IT')

    def test_dataset_subset_obs(self):
        measurements = np.zeros((10,5))
        des = {'session':0,'subj':0}
        obs_des = {'conds':np.array([0,0,1,1,2,2,2,3,4,5])}
        chn_des = {'rois':np.array(['V1','V1','IT','IT','V4'])}
        data = rsd.Dataset(measurements=measurements,
                           descriptors=des,
                           obs_descriptors=obs_des,
                           channel_descriptors=chn_des
                           )
        subset = data.subset_obs(by='conds',value=2)
        self.assertEqual(subset.n_obs,3)
        self.assertEqual(subset.n_channel,5)
        self.assertEqual(subset.obs_descriptors['conds'][0],2)
        subset = data.subset_obs(by='conds',value=[2,3])
        self.assertEqual(subset.n_obs,4)
        self.assertEqual(subset.n_channel,5)
        self.assertEqual(subset.obs_descriptors['conds'][0],2)

    def test_dataset_subset_channel(self):
        measurements = np.zeros((10,5))
        des = {'session':0,'subj':0}
        obs_des = {'conds':np.array([0,0,1,1,2,2,2,3,4,5])}
        chn_des = {'rois':np.array(['V1','V1','IT','IT','V4'])}
        data = rsd.Dataset(measurements=measurements,
                           descriptors=des,
                           obs_descriptors=obs_des,
                           channel_descriptors=chn_des
                           )
        subset = data.subset_channel(by='rois',value='IT')
        self.assertEqual(subset.n_obs,10)
        self.assertEqual(subset.n_channel,2)
        self.assertEqual(subset.channel_descriptors['rois'][0],'IT')
        subset = data.subset_channel(by='rois',value=['IT','V4'])
        self.assertEqual(subset.n_obs,10)
        self.assertEqual(subset.n_channel,3)
        self.assertEqual(subset.channel_descriptors['rois'][0],'IT')
        self.assertEqual(subset.channel_descriptors['rois'][-1],'V4')


class TestDataComputations(unittest.TestCase):
    def setUp(self):
        measurements = np.random.rand(10,5)
        des = {'session':0,'subj':0}
        obs_des = {'conds':np.array([0,0,1,1,2,2,2,3,4,5])}
        chn_des = {'rois':np.array(['V1','V1','IT','IT','V4'])}
        self.test_data = rsd.Dataset(measurements=measurements,
                           descriptors=des,
                           obs_descriptors=obs_des,
                           channel_descriptors=chn_des
                           )
        
    def test_average(self):
        avg = rsd.average_dataset(self.test_data)
        self.assertEqual(avg.shape,(5,))
        
    def test_average_by(self):
        avg,descriptor = rsd.average_dataset_by(self.test_data,'conds')
        self.assertEqual(avg.shape, (6,5))
        self.assertEqual(len(descriptor),6)
        self.assertEqual(descriptor[-1],5)
        assert(np.all(self.test_data.measurements[-1]==avg[-1]))


class TestNoiseComputations(unittest.TestCase):
    def setUp(self):
        self.residuals = np.random.rand(100, 25)
        self.residuals = self.residuals - np.mean(self.residuals, axis=0,
                                                  keepdims=True)
        res_list = []
        for i in range(3):
            residuals = np.random.rand(100, 25)
            residuals = residuals - np.mean(residuals, axis=0, keepdims=True)
            res_list.append(residuals)
        self.res_list = res_list

    def test_cov(self):
<<<<<<< HEAD
        from pyrsa.data import get_cov_from_residuals
        cov = get_cov_from_residuals(self.residuals)

    def test_cov_list(self):
        from pyrsa.data import get_cov_from_residuals
        cov = get_cov_from_residuals(self.res_list)
        
    def test_prec(self):
        from pyrsa.data import get_prec_from_residuals
        cov = get_prec_from_residuals(self.residuals)
        
    def test_prec_list(self):
        from pyrsa.data import get_prec_from_residuals
        cov = get_prec_from_residuals(self.res_list)
=======
        from pyrsa.data import cov_from_residuals
        cov = cov_from_residuals(self.residuals)
        
    def test_cov_list(self):
        from pyrsa.data import cov_from_residuals
        cov = cov_from_residuals(self.res_list)
        
    def test_prec(self):
        from pyrsa.data import prec_from_residuals
        cov = prec_from_residuals(self.residuals)
        
    def test_prec_list(self):
        from pyrsa.data import prec_from_residuals
        cov = prec_from_residuals(self.res_list)
>>>>>>> b59118c3


class TestSave(unittest.TestCase):
    def test_dict_conversion(self):
        measurements = np.zeros((10,5))
        des = {'session':0,'subj':0}
        obs_des = {'conds':np.array([0,0,1,1,2,2,2,3,4,5])}
        chn_des = {'rois':np.array(['V1','V1','IT','IT','V4'])}
        data = rsd.Dataset(measurements=measurements,
                           descriptors=des,
                           obs_descriptors=obs_des,
                           channel_descriptors=chn_des
                           )
        data_dict = data.to_dict()
        data_loaded = rsd.dataset_from_dict(data_dict)
        assert type(data_loaded) == type(data)
        assert data_loaded.n_channel == data.n_channel
        assert np.all(data_loaded.obs_descriptors['conds'] == obs_des['conds'])
        assert np.all(data_loaded.channel_descriptors['rois'] == chn_des['rois'])
        assert data_loaded.descriptors['subj'] == 0
        
        
    def test_save_load(self):
        import io
        f = io.BytesIO() # Essentially a Mock file
        measurements = np.zeros((10,5))
        des = {'session':0,'subj':0}
        obs_des = {'conds':np.array([0,0,1,1,2,2,2,3,4,5])}
        chn_des = {'rois':np.array(['V1','V1','IT','IT','V4'])}
        data = rsd.Dataset(measurements=measurements,
                           descriptors=des,
                           obs_descriptors=obs_des,
                           channel_descriptors=chn_des
                           )
        data.save(f, file_type='hdf5')
        data_loaded = rsd.load_dataset(f, file_type='hdf5')
        assert data_loaded.n_channel == data.n_channel
        assert np.all(data_loaded.obs_descriptors['conds'] == obs_des['conds'])
        assert np.all(data_loaded.channel_descriptors['rois'] == chn_des['rois'])
        assert data_loaded.descriptors['subj'] == 0


if __name__ == '__main__':
    unittest.main()  <|MERGE_RESOLUTION|>--- conflicted
+++ resolved
@@ -148,25 +148,9 @@
         self.res_list = res_list
 
     def test_cov(self):
-<<<<<<< HEAD
-        from pyrsa.data import get_cov_from_residuals
-        cov = get_cov_from_residuals(self.residuals)
-
-    def test_cov_list(self):
-        from pyrsa.data import get_cov_from_residuals
-        cov = get_cov_from_residuals(self.res_list)
-        
-    def test_prec(self):
-        from pyrsa.data import get_prec_from_residuals
-        cov = get_prec_from_residuals(self.residuals)
-        
-    def test_prec_list(self):
-        from pyrsa.data import get_prec_from_residuals
-        cov = get_prec_from_residuals(self.res_list)
-=======
         from pyrsa.data import cov_from_residuals
         cov = cov_from_residuals(self.residuals)
-        
+
     def test_cov_list(self):
         from pyrsa.data import cov_from_residuals
         cov = cov_from_residuals(self.res_list)
@@ -178,7 +162,6 @@
     def test_prec_list(self):
         from pyrsa.data import prec_from_residuals
         cov = prec_from_residuals(self.res_list)
->>>>>>> b59118c3
 
 
 class TestSave(unittest.TestCase):
