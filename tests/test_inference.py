--- conflicted
+++ resolved
@@ -350,11 +350,7 @@
         ps = t_tests(value.evaluations, value.variances, dof=value.dof)
         scipy_t = scipy.stats.ttest_rel(value.evaluations[0, 0],
                                         value.evaluations[0, 1])
-<<<<<<< HEAD
-        self.assertAlmostEqual(scipy_t.pvalue, ps[0,1])
-=======
         self.assertAlmostEqual(scipy_t.pvalue, ps[0, 1])
->>>>>>> 3930c017
 
     def test_t_test_0(self):
         from pyrsa.util.inference_util import t_test_0
@@ -363,11 +359,7 @@
         assert np.all(ps <= 1)
         assert np.all(ps >= 0)
 
-<<<<<<< HEAD
-    def test_t_test_0(self):
-=======
     def test_t_test_nc(self):
->>>>>>> 3930c017
         from pyrsa.util.inference_util import t_test_nc
         variances = np.eye(5)
         ps = t_test_nc(self.evaluations, variances, 0.3)
