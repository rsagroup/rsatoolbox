--- conflicted
+++ resolved
@@ -68,13 +68,8 @@
                         descriptors=des)
         mds_emb = rsv.mds(rdms)
         wmds_emb = rsv.mds(rdms, weight=wes)
-<<<<<<< HEAD
-        np.testing.assert_allclose(pdist(mds_emb[0]),
-                                   pdist(wmds_emb[0]), atol=3e-1)
-=======
         np.testing.assert_allclose(pdist(mds_emb[0]), pdist(wmds_emb[0]),
                                    atol=3e-1)
->>>>>>> 5e4c5a1d
 
     def test_vis_3d_weighted_mds_output_behaves_like_mds(self):
         dis = np.random.rand(8, 10)
@@ -86,13 +81,8 @@
                         descriptors=des)
         mds_emb = rsv.mds(rdms, dim=3)
         wmds_emb = rsv.mds(rdms, dim=3, weight=wes)
-<<<<<<< HEAD
-        np.testing.assert_allclose(pdist(mds_emb[0]),
-                                   pdist(wmds_emb[0]), atol=3e-1)
-=======
         np.testing.assert_allclose(pdist(mds_emb[0]), pdist(wmds_emb[0]),
                                    atol=3e-1)
->>>>>>> 5e4c5a1d
 
 
 class Test_Icon(unittest.TestCase):
@@ -120,17 +110,14 @@
         ic4.plot(0.2, 0.8, size=0.4)
         ic4.x_tick_label(0.75, 0.15, offset=7)
         ic4.y_tick_label(0.75, 0.25, offset=17)
+        self.assertEqual(ic2.image, test_im)
 
-<<<<<<< HEAD
     def test_Icon_from_rdm(self):
         from pyrsa.vis import Icon
         from pyrsa.rdm import RDMs
         rdm = RDMs(np.random.rand(1, 190))
         ic = Icon(rdm)
         assert ic.final_image.size[0] == 100
-=======
-        self.assertEqual(ic2.image, test_im)
->>>>>>> 5e4c5a1d
 
 
 if __name__ == '__main__':
