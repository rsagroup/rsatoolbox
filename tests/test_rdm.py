#!/usr/bin/env python3
# -*- coding: utf-8 -*-
"""
test_data
Test for RDM class
@author: baihan
"""

import unittest
from unittest.mock import Mock, patch
import numpy as np
from numpy.testing import assert_array_almost_equal
from numpy.testing import assert_array_equal
from scipy.spatial.distance import pdist
import pyrsa.rdm as rsr
import pyrsa as rsa


class TestRDM(unittest.TestCase):

    def test_rdm3d_init(self):
        dis = np.zeros((8, 5, 5))
        mes = "Euclidean"
        des = {'session': 0, 'subj': 0}
        rdms = rsr.RDMs(dissimilarities=dis,
                        dissimilarity_measure=mes,
                        descriptors=des)
        self.assertEqual(rdms.n_rdm, 8)
        self.assertEqual(rdms.n_cond, 5)

    def test_rdm2d_init(self):
        dis = np.zeros((8, 10))
        mes = "Euclidean"
        des = {'session': 0, 'subj': 0}
        rdms = rsr.RDMs(dissimilarities=dis,
                        dissimilarity_measure=mes,
                        descriptors=des)
        self.assertEqual(rdms.n_rdm, 8)
        self.assertEqual(rdms.n_cond, 5)

    def test_rdm3d_get_vectors(self):
        dis = np.zeros((8, 5, 5))
        mes = "Euclidean"
        des = {'session': 0, 'subj': 0}
        rdms = rsr.RDMs(dissimilarities=dis,
                        dissimilarity_measure=mes,
                        descriptors=des)
        v_rdms = rdms.get_vectors()
        self.assertEqual(v_rdms.shape[0], 8)
        self.assertEqual(v_rdms.shape[1], 10)

    def test_rdm2d_get_vectors(self):
        dis = np.zeros((8, 10))
        mes = "Euclidean"
        des = {'session': 0, 'subj': 0}
        rdms = rsr.RDMs(dissimilarities=dis,
                        dissimilarity_measure=mes,
                        descriptors=des)
        v_rdms = rdms.get_vectors()
        self.assertEqual(v_rdms.shape[0], 8)
        self.assertEqual(v_rdms.shape[1], 10)

    def test_rdm3d_get_matrices(self):
        dis = np.zeros((8, 5, 5))
        mes = "Euclidean"
        des = {'session': 0, 'subj': 0}
        rdms = rsr.RDMs(dissimilarities=dis,
                        dissimilarity_measure=mes,
                        descriptors=des)
        m_rdms = rdms.get_matrices()
        self.assertEqual(m_rdms.shape[0], 8)
        self.assertEqual(m_rdms.shape[1], 5)
        self.assertEqual(m_rdms.shape[2], 5)

    def test_rdm2d_get_matrices(self):
        dis = np.zeros((8, 10))
        mes = "Euclidean"
        des = {'session': 0, 'subj': 0}
        rdms = rsr.RDMs(dissimilarities=dis,
                        dissimilarity_measure=mes,
                        descriptors=des)
        m_rdms = rdms.get_matrices()
        self.assertEqual(m_rdms.shape[0], 8)
        self.assertEqual(m_rdms.shape[1], 5)
        self.assertEqual(m_rdms.shape[2], 5)

    def test_rdm_subset(self):
        dis = np.zeros((8, 10))
        mes = "Euclidean"
        des = {'subj': 0}
        rdm_des = {'session': np.array([0, 1, 2, 2, 4, 5, 6, 7])}
        rdms = rsr.RDMs(dissimilarities=dis,
                        rdm_descriptors=rdm_des,
                        dissimilarity_measure=mes,
                        descriptors=des)
        rdms_subset = rdms.subset('session', np.array([0, 1, 2]))
        self.assertEqual(rdms_subset.n_rdm, 4)
        self.assertEqual(rdms_subset.n_cond, 5)
        assert_array_equal(rdms_subset.rdm_descriptors['session'],
                           [0, 1, 2, 2])

    def test_rdm_subset_pattern(self):
        dis = np.zeros((8, 10))
        mes = "Euclidean"
        des = {'subj': 0}
        pattern_des = {'type': np.array([0, 1, 2, 2, 4])}
        rdms = rsr.RDMs(dissimilarities=dis,
                        pattern_descriptors=pattern_des,
                        dissimilarity_measure=mes,
                        descriptors=des)
        rdms_subset = rdms.subset_pattern('type', np.array([0, 1, 2]))
        self.assertEqual(rdms_subset.n_rdm, 8)
        self.assertEqual(rdms_subset.n_cond, 4)
        assert_array_equal(rdms_subset.pattern_descriptors['type'],
                           [0, 1, 2, 2])

    def test_rdm_subsample(self):
        dis = np.zeros((8, 10))
        mes = "Euclidean"
        des = {'subj': 0}
        rdm_des = {'session': np.array([0, 1, 2, 2, 4, 5, 6, 7])}
        rdms = rsr.RDMs(dissimilarities=dis,
                        rdm_descriptors=rdm_des,
                        dissimilarity_measure=mes,
                        descriptors=des)
        rdms_sample = rdms.subsample('session', np.array([0, 1, 2, 2]))
        self.assertEqual(rdms_sample.n_rdm, 6)
        self.assertEqual(rdms_sample.n_cond, 5)
        assert_array_equal(rdms_sample.rdm_descriptors['session'],
                           [0, 1, 2, 2, 2, 2])

    def test_rdm_subsample_pattern(self):
        dis = np.zeros((8, 10))
        mes = "Euclidean"
        des = {'subj': 0}
        pattern_des = {'type': np.array([0, 1, 2, 2, 4])}
        rdms = rsr.RDMs(dissimilarities=dis,
                        pattern_descriptors=pattern_des,
                        dissimilarity_measure=mes,
                        descriptors=des)
        rdms_sample = rdms.subsample_pattern('type',
                                             np.array([0, 1, 2, 2]))
        self.assertEqual(rdms_sample.n_rdm, 8)
        self.assertEqual(rdms_sample.n_cond, 6)
        assert_array_equal(rdms_sample.pattern_descriptors['type'],
                           [0, 1, 2, 2, 2, 2])

    def test_rdm_idx(self):
        dis = np.zeros((8, 10))
        mes = "Euclidean"
        des = {'subj': 0}
        pattern_des = {'type': np.array([0, 1, 2, 2, 4])}
        rdms = rsr.RDMs(dissimilarities=dis,
                        pattern_descriptors=pattern_des,
                        dissimilarity_measure=mes,
                        descriptors=des)
        rdms_sample = rdms[2]
        self.assertEqual(rdms_sample.n_rdm, 1)
        assert_array_equal(rdms_sample.dissimilarities[0], dis[2])
        rdms_sample = rdms[3, 4, 5]
        self.assertEqual(rdms_sample.n_rdm, 3)
        assert_array_equal(rdms_sample.dissimilarities[0], dis[3])

<<<<<<< HEAD
    def test_rank_transform(self):
        from pyrsa.rdm import rank_transform
        dis = np.zeros((8,10))
        mes = "Euclidean"
        des = {'subj':0}
        pattern_des = {'type':np.array([0,1,2,2,4])}
        rdm_des = {'session':np.array([0,1,2,2,4,5,6,7])}
        rdms = rsr.RDMs(dissimilarities=dis,
                        rdm_descriptors=rdm_des,
                        pattern_descriptors=pattern_des,
                        dissimilarity_measure=mes,
                        descriptors=des)
        rank_rdm = rank_transform(rdms)
        assert rank_rdm.n_rdm == rdms.n_rdm
        assert rank_rdm.n_cond == rdms.n_cond
        
        
        
=======
>>>>>>> 10af1b47
    def test_rdm_append(self):
        dis = np.zeros((8, 10))
        mes = "Euclidean"
        des = {'subj': 0}
        pattern_des = {'type': np.array([0, 1, 2, 2, 4])}
        rdm_des = {'session': np.array([0, 1, 2, 2, 4, 5, 6, 7])}
        rdms = rsr.RDMs(dissimilarities=dis,
                        pattern_descriptors=pattern_des,
                        dissimilarity_measure=mes,
                        descriptors=des,
                        rdm_descriptors=rdm_des)
        rdms.append(rdms)
        assert rdms.n_rdm == 16

    def test_concat(self):
        from pyrsa.rdm import concat
        dis = np.zeros((8, 10))
        dis2 = np.random.rand(8, 10)
        mes = "Euclidean"
        des = {'subj': 0}
        pattern_des = {'type': np.array([0, 1, 2, 2, 4])}
        rdm_des = {'session': np.array([0, 1, 2, 2, 4, 5, 6, 7])}
        rdms1 = rsr.RDMs(dissimilarities=dis,
                         pattern_descriptors=pattern_des,
                         dissimilarity_measure=mes,
                         descriptors=des,
                         rdm_descriptors=rdm_des)
        rdms2 = rsr.RDMs(dissimilarities=dis2,
                         pattern_descriptors=pattern_des,
                         dissimilarity_measure=mes,
                         descriptors=des,
                         rdm_descriptors=rdm_des)
        rdms = concat((rdms1, rdms2))
        assert rdms.n_rdm == 16

<<<<<<< HEAD
    def test_categorical_rdm(self):
        from pyrsa.rdm import get_categorical_rdm
        category_vector = [1,2,2,3]
        rdm = get_categorical_rdm(category_vector)
        np.testing.assert_array_almost_equal(rdm.dissimilarities,
            np.array([[1., 1., 1., 0., 1., 1.]]))

=======
>>>>>>> 10af1b47

class TestCalcRDM(unittest.TestCase):

    def setUp(self):
        measurements = np.random.rand(20, 5)
        des = {'session': 0, 'subj': 0}
        obs_des = {'conds': np.array([0, 0, 1, 1, 2, 2, 2, 3, 4, 5,
                                      0, 0, 1, 1, 2, 2, 2, 3, 4, 5]),
                   'fold': np.array([0, 0, 0, 0, 0, 0, 0, 0, 0, 0,
                                     1, 1, 1, 1, 1, 1, 1, 1, 1, 1])
                   }
        obs_balanced = {'conds': np.array([0, 0, 1, 1, 2, 2, 3, 3, 4, 4,
                                           0, 0, 1, 1, 2, 2, 3, 3, 4, 4]),
                        'fold': np.array([0, 0, 0, 0, 0, 0, 0, 0, 0, 0,
                                          1, 1, 1, 1, 1, 1, 1, 1, 1, 1])
                        }
        chn_des = {'rois': np.array(['V1', 'V1', 'IT', 'IT', 'V4'])}
        self.test_data = rsa.data.Dataset(
            measurements=measurements,
            descriptors=des,
            obs_descriptors=obs_des,
            channel_descriptors=chn_des
            )
        self.test_data_balanced = rsa.data.Dataset(
            measurements=measurements,
            descriptors=des,
            obs_descriptors=obs_balanced,
            channel_descriptors=chn_des
            )

    def test_calc_euclid_nconds(self):
        rdm = rsr.calc_rdm(self.test_data, descriptor='conds',
                           method='euclidean')
        assert rdm.n_cond == 6

    def test_parse_input(self):
        from pyrsa.rdm.calc import _parse_input
        data = Mock()
        data.descriptors = {'session': 0, 'subj': 0}
        data.measurements = np.random.rand(6, 5)
        desc_true = [0, 1, 2, 3, 4, 5]
        measurements, desc, descriptor = _parse_input(data, None)
        assert descriptor == 'pattern'
        assert np.all(np.array(desc_true) == desc)
        assert np.all(data.measurements == measurements)

    @patch('pyrsa.rdm.calc._parse_input')
    def test_calc_euclid_as_scipy(self, _parse_input):
        from pyrsa.rdm import calc_rdm
        data = Mock()
        data.descriptors = {'session': 0, 'subj': 0}
        data.measurements = np.random.rand(6, 5)
        desc = [0, 1, 2, 3, 4, 5]
        _parse_input.return_value = (data.measurements, desc, 'conds')
        rdm_expected = pdist(data.measurements)**2/5
        rdms = calc_rdm(
            self.test_data,
            descriptor='conds',
            method='euclidean'
        )
        assert_array_almost_equal(
            rdm_expected,
            rdms.dissimilarities.flatten()
        )

    @patch('pyrsa.rdm.calc._parse_input')
    def test_calc_correlation(self, _parse_input):
        from pyrsa.rdm import calc_rdm
        data = Mock()
        data.descriptors = {'session': 0, 'subj': 0}
        data.measurements = np.random.rand(6, 5)
        desc = [0, 1, 2, 3, 4, 5]
        _parse_input.return_value = (data.measurements, desc, 'conds')
        rdm_expected = 1 - np.corrcoef(data.measurements)
        rdme = rsr.RDMs(
            dissimilarities=np.array([rdm_expected]),
            dissimilarity_measure='correlation',
            descriptors=data.descriptors)
        rdm = calc_rdm(
            self.test_data,
            descriptor='conds',
            method='correlation'
        )
        assert_array_almost_equal(
            rdme.dissimilarities.flatten(),
            rdm.dissimilarities.flatten()
        )

    def test_calc_mahalanobis(self):
        rdm = rsr.calc_rdm(self.test_data, descriptor='conds',
                           method='mahalanobis')
        assert rdm.n_cond == 6

    def test_calc_crossnobis(self):
        rdm = rsr.calc_rdm_crossnobis(self.test_data,
                                      descriptor='conds',
                                      cv_descriptor='fold')
        assert rdm.n_cond == 6

    def test_calc_crossnobis_no_descriptors(self):
        rdm = rsr.calc_rdm_crossnobis(self.test_data_balanced,
                                      descriptor='conds')
        assert rdm.n_cond == 5

    def test_calc_crossnobis_noise(self):
        noise = np.random.randn(10, 5)
        noise = np.matmul(noise.T, noise)
        rdm = rsr.calc_rdm_crossnobis(self.test_data_balanced,
                                      descriptor='conds',
                                      noise=noise)
        assert rdm.n_cond == 5

    def test_calc_crossnobis_noise_list(self):
        # generate two positive definite noise matricies
        noise = np.random.randn(2, 10, 5)
        noise = np.einsum('ijk,ijl->ikl', noise, noise)
        rdm = rsr.calc_rdm_crossnobis(self.test_data_balanced,
                                      cv_descriptor='fold',
                                      descriptor='conds',
                                      noise=noise)
        assert rdm.n_cond == 5
        # test with noise list
        noise = [noise[i] for i in range(len(noise))]
        rdm = rsr.calc_rdm_crossnobis(self.test_data_balanced,
                                      cv_descriptor='fold',
                                      descriptor='conds',
                                      noise=noise)
        assert rdm.n_cond == 5
        rdm = rsr.calc_rdm_crossnobis(self.test_data, cv_descriptor='fold',
                                      descriptor='conds', noise=noise)
        assert rdm.n_cond == 6


class TestCompareRDM(unittest.TestCase):

    def setUp(self):
        dissimilarities1 = np.random.rand(1, 15)
        des1 = {'session': 0, 'subj': 0}
        self.test_rdm1 = rsa.rdm.RDMs(
            dissimilarities=dissimilarities1,
            dissimilarity_measure='test',
            descriptors=des1)
        dissimilarities2 = np.random.rand(3, 15)
        des2 = {'session': 0, 'subj': 0}
        self.test_rdm2 = rsa.rdm.RDMs(
            dissimilarities=dissimilarities2,
            dissimilarity_measure='test',
            descriptors=des2
            )
        dissimilarities3 = np.random.rand(7, 15)
        des2 = {'session': 0, 'subj': 0}
        self.test_rdm3 = rsa.rdm.RDMs(
            dissimilarities=dissimilarities3,
            dissimilarity_measure='test',
            descriptors=des2
            )

    def test_compare_cosine(self):
        from pyrsa.rdm.compare import compare_cosine
        result = compare_cosine(self.test_rdm1, self.test_rdm1)
        assert_array_almost_equal(result, 1)
        result = compare_cosine(self.test_rdm1, self.test_rdm2)
        assert np.all(result < 1)

    def test_compare_cosine_cov(self):
        from pyrsa.rdm.compare import compare_cosine_cov_weighted
        result = compare_cosine_cov_weighted(self.test_rdm1,
                                             self.test_rdm1,
                                             sigma_k=np.eye(6))
        assert_array_almost_equal(result, 1)
        result = compare_cosine_cov_weighted(self.test_rdm1,
                                             self.test_rdm2,
                                             sigma_k=np.eye(6))
        assert np.all(result < 1)

    def test_compare_cosine_loop(self):
        from pyrsa.rdm.compare import compare_cosine
        result = compare_cosine(self.test_rdm2, self.test_rdm3)
        assert result.shape[0] == 3
        assert result.shape[1] == 7
        result_loop = np.zeros_like(result)
        d1 = self.test_rdm2.get_vectors()
        d2 = self.test_rdm3.get_vectors()
        for i in range(result_loop.shape[0]):
            for j in range(result_loop.shape[1]):
                result_loop[i, j] = (np.sum(d1[i] * d2[j])
                                     / np.sqrt(np.sum(d1[i] * d1[i]))
                                     / np.sqrt(np.sum(d2[j] * d2[j])))
        assert_array_almost_equal(result, result_loop)

    def test_compare_correlation(self):
        from pyrsa.rdm.compare import compare_correlation
        result = compare_correlation(self.test_rdm1, self.test_rdm1)
        assert_array_almost_equal(result, 1)
        result = compare_correlation(self.test_rdm1, self.test_rdm2)
        assert np.all(result < 1)

    def test_compare_correlation_cov(self):
        from pyrsa.rdm.compare import compare_correlation_cov_weighted
        result = compare_correlation_cov_weighted(self.test_rdm1,
                                                  self.test_rdm1)
        assert_array_almost_equal(result, 1)
        result = compare_correlation_cov_weighted(self.test_rdm1,
                                                  self.test_rdm2)
        assert np.all(result < 1)

    def test_compare_correlation_cov_sk(self):
        from pyrsa.rdm.compare import compare_correlation_cov_weighted
        result = compare_correlation_cov_weighted(self.test_rdm1,
                                                  self.test_rdm1,
                                                  sigma_k=np.eye(6))
        assert_array_almost_equal(result, 1)
        result = compare_correlation_cov_weighted(self.test_rdm1,
                                                  self.test_rdm2,
                                                  sigma_k=np.eye(6))
        assert np.all(result < 1)

    def test_compare_corr_loop(self):
        from pyrsa.rdm.compare import compare_correlation
        result = compare_correlation(self.test_rdm2, self.test_rdm3)
        assert result.shape[0] == 3
        assert result.shape[1] == 7
        result_loop = np.zeros_like(result)
        d1 = self.test_rdm2.get_vectors()
        d2 = self.test_rdm3.get_vectors()
        d1 = d1 - np.mean(d1, 1, keepdims=True)
        d2 = d2 - np.mean(d2, 1, keepdims=True)
        for i in range(result_loop.shape[0]):
            for j in range(result_loop.shape[1]):
                result_loop[i,j] = (np.sum(d1[i] * d2[j])
                                    / np.sqrt(np.sum(d1[i] * d1[i]))
                                    / np.sqrt(np.sum(d2[j] * d2[j])))
        assert_array_almost_equal(result, result_loop)

    def test_compare_spearman(self):
        from pyrsa.rdm.compare import compare_spearman
        result = compare_spearman(self.test_rdm1, self.test_rdm1)
        assert_array_almost_equal(result, 1)
        result = compare_spearman(self.test_rdm1, self.test_rdm2)
        assert np.all(result < 1)

    def test_compare_rho_a(self):
        from pyrsa.rdm.compare import compare_rho_a
        result = compare_rho_a(self.test_rdm1, self.test_rdm1)
        assert_array_almost_equal(result, 1)
        result = compare_rho_a(self.test_rdm1, self.test_rdm2)
        assert np.all(result < 1)

    def test_spearman_equal_scipy(self):
        from pyrsa.rdm.compare import _parse_input_rdms
        from pyrsa.rdm.compare import _all_combinations
        import scipy.stats
        from pyrsa.rdm.compare import compare_spearman

        def _spearman_r(vector1, vector2):
            """computes the spearman rank correlation between two vectors

            Args:
                vector1 (numpy.ndarray):
                    first vector
                vector1 (numpy.ndarray):
                    second vector
            Returns:
                corr (float):
                    spearman r

            """
            corr = scipy.stats.spearmanr(vector1, vector2).correlation
            return corr
        vector1, vector2 = _parse_input_rdms(self.test_rdm1, self.test_rdm2)
        sim = _all_combinations(vector1, vector2, _spearman_r)
        result = sim
        result2 = compare_spearman(self.test_rdm1, self.test_rdm2)
        assert_array_almost_equal(result, result2)

    def test_compare_kendall_tau(self):
        from pyrsa.rdm.compare import compare_kendall_tau
        result = compare_kendall_tau(self.test_rdm1, self.test_rdm1)
        assert_array_almost_equal(result, 1)
        result = compare_kendall_tau(self.test_rdm1, self.test_rdm2)
        assert np.all(result < 1)

    def test_compare_kendall_tau_a(self):
        from pyrsa.rdm.compare import compare_kendall_tau_a
        result = compare_kendall_tau_a(self.test_rdm1, self.test_rdm1)
        assert_array_almost_equal(result, 1)
        result = compare_kendall_tau_a(self.test_rdm1, self.test_rdm2)
        assert np.all(result < 1)

    def test_compare(self):
        from pyrsa.rdm.compare import compare
        result = compare(self.test_rdm1, self.test_rdm1)
        assert_array_almost_equal(result, 1)
        result = compare(self.test_rdm1, self.test_rdm2, method='corr')
        result = compare(self.test_rdm1, self.test_rdm2, method='corr_cov')
        result = compare(self.test_rdm1, self.test_rdm2, method='spearman')
        result = compare(self.test_rdm1, self.test_rdm2, method='cosine')
        result = compare(self.test_rdm1, self.test_rdm2, method='cosine_cov')
        result = compare(self.test_rdm1, self.test_rdm2, method='kendall')


class TestSave(unittest.TestCase):
    def test_dict_conversion(self):
        dis = np.zeros((8, 10))
        mes = "Euclidean"
        des = {'subj': 0}
        pattern_des = {'type': np.array([0, 1, 2, 2, 4])}
        rdm_des = {'session': np.array([0, 1, 2, 2, 4, 5, 6, 7])}
        rdms = rsa.rdm.RDMs(
            dissimilarities=dis,
            pattern_descriptors=pattern_des,
            dissimilarity_measure=mes,
            descriptors=des,
            rdm_descriptors=rdm_des)
        rdm_dict = rdms.to_dict()
        rdms_loaded = rsa.rdm.rdms_from_dict(rdm_dict)
        assert rdms_loaded.n_cond == rdms.n_cond
        assert np.all(rdms_loaded.pattern_descriptors['type']
                      == pattern_des['type'])
        assert np.all(rdms_loaded.rdm_descriptors['session']
                      == rdm_des['session'])
        assert rdms_loaded.descriptors['subj'] == 0

    def test_save_load(self):
        import io
        f = io.BytesIO()  # Essentially a Mock file
        dis = np.zeros((8, 10))
        mes = "Euclidean"
        des = {'subj': 0}
        pattern_des = {'type': np.array([0, 1, 2, 2, 4])}
        rdm_des = {'session': np.array([0, 1, 2, 2, 4, 5, 6, 7])}
        rdms = rsa.rdm.RDMs(
            dissimilarities=dis,
            pattern_descriptors=pattern_des,
            dissimilarity_measure=mes,
            descriptors=des,
            rdm_descriptors=rdm_des)
        rdms.save(f, file_type='hdf5')
        rdms_loaded = rsa.rdm.load_rdm(f, file_type='hdf5')
        assert rdms_loaded.n_cond == rdms.n_cond
        assert np.all(rdms_loaded.pattern_descriptors['type']
                      == pattern_des['type'])
        assert np.all(rdms_loaded.rdm_descriptors['session']
                      == rdm_des['session'])
        assert rdms_loaded.descriptors['subj'] == 0


if __name__ == '__main__':
    unittest.main()<|MERGE_RESOLUTION|>--- conflicted
+++ resolved
@@ -161,14 +161,13 @@
         self.assertEqual(rdms_sample.n_rdm, 3)
         assert_array_equal(rdms_sample.dissimilarities[0], dis[3])
 
-<<<<<<< HEAD
     def test_rank_transform(self):
         from pyrsa.rdm import rank_transform
-        dis = np.zeros((8,10))
-        mes = "Euclidean"
-        des = {'subj':0}
-        pattern_des = {'type':np.array([0,1,2,2,4])}
-        rdm_des = {'session':np.array([0,1,2,2,4,5,6,7])}
+        dis = np.zeros((8, 10))
+        mes = "Euclidean"
+        des = {'subj': 0}
+        pattern_des = {'type': np.array([0, 1, 2, 2, 4])}
+        rdm_des = {'session': np.array([0, 1, 2, 2, 4, 5, 6, 7])}
         rdms = rsr.RDMs(dissimilarities=dis,
                         rdm_descriptors=rdm_des,
                         pattern_descriptors=pattern_des,
@@ -177,11 +176,7 @@
         rank_rdm = rank_transform(rdms)
         assert rank_rdm.n_rdm == rdms.n_rdm
         assert rank_rdm.n_cond == rdms.n_cond
-        
-        
-        
-=======
->>>>>>> 10af1b47
+
     def test_rdm_append(self):
         dis = np.zeros((8, 10))
         mes = "Euclidean"
@@ -217,16 +212,14 @@
         rdms = concat((rdms1, rdms2))
         assert rdms.n_rdm == 16
 
-<<<<<<< HEAD
     def test_categorical_rdm(self):
         from pyrsa.rdm import get_categorical_rdm
-        category_vector = [1,2,2,3]
+        category_vector = [1, 2, 2, 3]
         rdm = get_categorical_rdm(category_vector)
-        np.testing.assert_array_almost_equal(rdm.dissimilarities,
+        np.testing.assert_array_almost_equal(
+            rdm.dissimilarities,
             np.array([[1., 1., 1., 0., 1., 1.]]))
 
-=======
->>>>>>> 10af1b47
 
 class TestCalcRDM(unittest.TestCase):
 
