--- conflicted
+++ resolved
@@ -1,7 +1,4 @@
 coverage
 numpy
-<<<<<<< HEAD
 scipy
-=======
-scikit-image
->>>>>>> f0e86d73
+scikit-image