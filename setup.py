--- conflicted
+++ resolved
@@ -34,12 +34,8 @@
     zip_safe=False,
     install_requires=requires,
     tests_require=requires+['parameterized',],
-<<<<<<< HEAD
-    test_suite="tests",
+    test_suite='tests',
     entry_points = {
         'console_scripts': ['rsa3=pyrsa.console:main'],
     }
-=======
-    test_suite='tests',
->>>>>>> 83d2a19f
 )