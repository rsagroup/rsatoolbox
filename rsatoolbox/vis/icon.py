--- conflicted
+++ resolved
@@ -94,11 +94,11 @@
     """
 
     def __init__(
-        self, image=None, string=None, color=None, marker=None,
-        cmap=None, border_type=None, border_width=2, make_square=False,
-        circ_cut=None, resolution=None, marker_front=True,
-        markeredgewidth=2, font_size=None, font_name=None,
-        font_color=None):
+            self, image=None, string=None, color=None, marker=None,
+            cmap=None, border_type=None, border_width=2, make_square=False,
+            circ_cut=None, resolution=None, marker_front=True,
+            markeredgewidth=2, font_size=None, font_name=None,
+            font_color=None):
         self.final_image = None
         self.font_size = font_size
         self.font_name = font_name
@@ -250,32 +250,21 @@
         im = im.convert("RGBA")
         if self.make_square:
             new_size = max(im.width, im.height)
-<<<<<<< HEAD
-            if  int(PIL.__version__[0]) >= 9:
+            if int(PIL.__version__[0]) >= 9:
                 im = im.resize((new_size, new_size), PIL.Image.Resampling.NEAREST)
             else:
                 im = im.resize((new_size, new_size), PIL.Image.NEAREST)
         if self.resolution is not None:
             if self.resolution.size == 1:
-                if  int(PIL.__version__[0]) >= 9:
+                if int(PIL.__version__[0]) >= 9:
                     im = im.resize((self.resolution, self.resolution), PIL.Image.Resampling.NEAREST)
                 else:
                     im = im.resize((self.resolution, self.resolution), PIL.Image.NEAREST)
             else:
-                if  int(PIL.__version__[0]) >= 9:
+                if int(PIL.__version__[0]) >= 9:
                     im = im.resize(self.resolution, PIL.Image.Resampling.NEAREST)
                 else:
                     im = im.resize(self.resolution, PIL.Image.NEAREST)
-=======
-            im = im.resize((new_size, new_size), PIL.Image.Resampling.NEAREST)
-        if self.resolution is not None:
-            if self.resolution.size == 1:
-                im = im.resize(
-                    (self.resolution, self.resolution),
-                    PIL.Image.Resampling.NEAREST)
-            else:
-                im = im.resize(self.resolution, PIL.Image.Resampling.NEAREST)
->>>>>>> cea7eb96
         if self.circ_cut is not None:
             middle = np.array(im.size) / 2
             x = np.arange(im.size[0]) - middle[0] + 0.5
